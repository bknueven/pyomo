#  ___________________________________________________________________________
#
#  Pyomo: Python Optimization Modeling Objects
#  Copyright 2017 National Technology and Engineering Solutions of Sandia, LLC
#  Under the terms of Contract DE-NA0003525 with National Technology and 
#  Engineering Solutions of Sandia, LLC, the U.S. Government retains certain 
#  rights in this software.
#  This software is distributed under the 3-clause BSD License.
#  ___________________________________________________________________________

__all__ = ('Objective',
           'simple_objective_rule',
           '_ObjectiveData',
           'minimize',
           'maximize',
           'simple_objectivelist_rule',
           'ObjectiveList')

import sys
import logging
from weakref import ref as weakref_ref
import inspect

from pyomo.util.timing import ConstructionTimer
<<<<<<< HEAD
from pyomo.core.expr.numvalue import as_numeric, value
from pyomo.core.expr import current as EXPR
from pyomo.core.base.component import (ActiveComponentData,
                                       register_component)
from pyomo.core.base.indexed_component import (ActiveIndexedComponent,
                                               UnindexedComponent_set)
=======
from pyomo.core.base.numvalue import as_numeric, value
from pyomo.core.base.plugin import register_component
from pyomo.core.base.component import ActiveComponentData
from pyomo.core.base.indexed_component import (
    ActiveIndexedComponent,
    UnindexedComponent_set,
    _get_indexed_component_data_name,
)
>>>>>>> d0d3ab23
from pyomo.core.base.expression import (_ExpressionData,
                                        _GeneralExpressionDataImpl)
from pyomo.core.base.misc import apply_indexed_rule, tabular_writer
from pyomo.core.base.sets import Set
from pyomo.core.base import minimize, maximize

from six import iteritems

logger = logging.getLogger('pyomo.core')

_rule_returned_none_error = """Objective '%s': rule returned None.

Objective rules must return either a valid expression, numeric value, or
Objective.Skip.  The most common cause of this error is forgetting to
include the "return" statement at the end of your rule.
"""

def simple_objective_rule(fn):
    """
    This is a decorator that translates None into Objective.Skip.
    This supports a simpler syntax in objective rules, though these
    can be more difficult to debug when errors occur.

    Example use:

    @simple_objective_rule
    def O_rule(model, i, j):
        ...

    model.o = Objective(rule=simple_objective_rule(...))
    """

    def wrapper_function (*args, **kwargs):
        #
        # If the function is None, then skip this objective.
        #
        if fn is None:
            return Objective.Skip
        #
        # Otherwise, the argument is a functor, so call it to generate
        # the objective expression.
        #
        value = fn(*args, **kwargs)
        if value is None:
            return Objective.Skip
        return value
    return wrapper_function

def simple_objectivelist_rule(fn):
    """

    This is a decorator that translates None into ObjectiveList.End.
    This supports a simpler syntax in objective rules, though these
    can be more difficult to debug when errors occur.

    Example use:

    @simple_objectivelist_rule
    def O_rule(model, i, j):
        ...

    model.o = ObjectiveList(expr=simple_objectivelist_rule(...))
    """
    def wrapper_function (*args, **kwargs):
        #
        # If the function is None, then the list is finished.
        #
        if fn is None:
            return ObjectiveList.End
        #
        # Otherwise, the argument is a functor, so call it to generate
        # the objective expression.
        #
        value = fn(*args, **kwargs)
        if value is None:
            return ObjectiveList.End
        return value
    return wrapper_function

#
# This class is a pure interface
#

class _ObjectiveData(_ExpressionData):
    """
    This class defines the data for a single objective.

    Public class attributes:
        expr            The Pyomo expression for this objective
        sense           The direction for this objective.
    """

    __slots__ = ()

    #
    # Interface
    #

    def is_minimizing(self):
        """Return True if this is a minimization objective."""
        return self.sense == minimize

    #
    # Abstract Interface
    #

    @property
    def sense(self):
        """Access sense (direction) of this objective."""
        raise NotImplementedError

    def set_sense(self, sense):
        """Set the sense (direction) of this objective."""
        raise NotImplementedError

class _GeneralObjectiveData(_GeneralExpressionDataImpl,
                            _ObjectiveData,
                            ActiveComponentData):
    """
    This class defines the data for a single objective.

    Note that this is a subclass of NumericValue to allow
    objectives to be used as part of expressions.

    Constructor arguments:
        expr            The Pyomo expression stored in this objective.
        sense           The direction for this objective.
        component       The Objective object that owns this data.

    Public class attributes:
        expr            The Pyomo expression for this objective
        active          A boolean that is true if this objective is active
                            in the model.
        sense           The direction for this objective.

    Private class attributes:
        _component      The objective component.
        _active         A boolean that indicates whether this data is active
    """

    __pickle_slots__ = ("_sense",)
    __slots__ = __pickle_slots__ + \
                _GeneralExpressionDataImpl.__expression_slots__

    def __init__(self, expr=None, sense=minimize, component=None):
        _GeneralExpressionDataImpl.__init__(self, expr)
        # Inlining ActiveComponentData.__init__
        self._component = weakref_ref(component) if (component is not None) \
                          else None
        self._active = True
        self._sense = sense

        if (self._sense != minimize) and \
           (self._sense != maximize):
            raise ValueError("Objective sense must be set to one of "
                             "'minimize' (%s) or 'maximize' (%s). Invalid "
                             "value: %s'" % (minimize, maximize, sense))

    def __getstate__(self):
        """
        This method must be defined because this class uses slots.
        """
        state = _GeneralExpressionDataImpl.__getstate__(self)
        for i in _GeneralObjectiveData.__pickle_slots__:
            state[i] = getattr(self,i)
        return state

    # Note: because NONE of the slots on this class need to be edited,
    #       we don't need to implement a specialized __setstate__
    #       method.

    #
    # Abstract Interface
    #

    @property
    def sense(self):
        """Access sense (direction) of this objective."""
        return self._sense
    @sense.setter
    def sense(self, sense):
        """Set the sense (direction) of this objective."""
        self.set_sense(sense)

    def set_sense(self, sense):
        """Set the sense (direction) of this objective."""
        if (sense == minimize) or \
           (sense == maximize):
            self._sense = sense
        else:
            raise ValueError("Objective sense must be set to one of "
                             "'minimize' (%s) or 'maximize' (%s). Invalid "
                             "value: %s'" % (minimize, maximize, sense))

class Objective(ActiveIndexedComponent):
    """
    This modeling component defines an objective expression.

    Note that this is a subclass of NumericValue to allow
    objectives to be used as part of expressions.

    Constructor arguments:
        expr            A Pyomo expression for this objective
        rule            A function that is used to construct objective
                            expressions
        sense           Indicate whether minimizing (the default) or maximizing
        doc             A text string describing this component
        name            A name for this component

    Public class attributes:
        doc             A text string describing this component
        name            A name for this component
        active          A boolean that is true if this component will be
                            used to construct a model instance
        rule            The rule used to initialize the objective(s)
        sense           The objective sense

    Private class attributes:
        _constructed        A boolean that is true if this component has been
                                constructed
        _data               A dictionary from the index set to component data
                                objects
        _index              The set of valid indices
        _implicit_subsets   A tuple of set objects that represents the index set
        _model              A weakref to the model that owns this component
        _parent             A weakref to the parent block that owns this component
        _type               The class type for the derived subclass
    """

    _ComponentDataClass = _GeneralObjectiveData
    NoObjective = (1000,)
    Skip        = (1000,)

    def __new__(cls, *args, **kwds):
        if cls != Objective:
            return super(Objective, cls).__new__(cls)
        if not args or (args[0] is UnindexedComponent_set and len(args)==1):
            return SimpleObjective.__new__(SimpleObjective)
        else:
            return IndexedObjective.__new__(IndexedObjective)

    def __init__(self, *args, **kwargs):
        self._init_sense = kwargs.pop('sense', minimize)
        self.rule  = kwargs.pop('rule', None)
        self._init_expr  = kwargs.pop('expr', None)
        kwargs.setdefault('ctype', Objective)
        ActiveIndexedComponent.__init__(self, *args, **kwargs)

    #
    # TODO: Ideally we would not override these methods and instead add
    # the contents of _check_skip_add to the set_value() method.
    # Unfortunately, until IndexedComponentData objects know their own
    # index, determining the index is a *very* expensive operation.  If
    # we refactor things so that the Data objects have their own index,
    # then we can remove these overloads.
    #

    def _setitem_impl(self, index, obj, value):
        if self._check_skip_add(index, value) is None:
            del self[index]
            return None
        else:
            obj.set_value(value)
            return obj

    def _setitem_when_not_present(self, index, value):
        if self._check_skip_add(index, value) is None:
            return None
        else:
            return super(Objective, self)._setitem_when_not_present(
                index=index, value=value)

    def construct(self, data=None):
        """
        Construct the expression(s) for this objective.
        """
        if __debug__ and logger.isEnabledFor(logging.DEBUG):
            logger.debug(
                "Constructing objective %s" % (self.name))
        if self._constructed:
            return
        timer = ConstructionTimer(self)
        self._constructed = True

        _init_expr = self._init_expr
        _init_sense = self._init_sense
        _init_rule = self.rule
        #
        # We no longer need these
        #
        self._init_expr = None
        self._init_sense = None
        # Utilities like DAE assume this stays around
        #self.rule = None

        if (_init_rule is None) and \
           (_init_expr is None):
            # No construction rule or expression specified.
            return

        _self_parent = self._parent()
        if not self.is_indexed():
            #
            # Scalar component
            #
            if _init_rule is None:
                tmp = _init_expr
            else:
                try:
                    tmp = _init_rule(_self_parent)
                except Exception:
                    err = sys.exc_info()[1]
                    logger.error(
                        "Rule failed when generating expression for "
                        "objective %s:\n%s: %s"
                        % (self.name,
                           type(err).__name__,
                           err))
                    raise
            if self._setitem_when_not_present(None, tmp) is not None:
                self.set_sense(_init_sense)

        else:
            if _init_expr is not None:
                raise IndexError(
                    "Cannot initialize multiple indices of an "
                    "objective with a single expression")
            for ndx in self._index:
                try:
                    tmp = apply_indexed_rule(self,
                                             _init_rule,
                                             _self_parent,
                                             ndx)
                except Exception:
                    err = sys.exc_info()[1]
                    logger.error(
                        "Rule failed when generating expression for"
                        " objective %s with index %s:\n%s: %s"
                        % (self.name,
                           str(ndx),
                           type(err).__name__,
                           err))
                    raise
                ans = self._setitem_when_not_present(ndx, tmp)
                if ans is not None:
                    ans.set_sense(_init_sense)
        timer.report()

    def _pprint(self):
        """
        Return data that will be printed for this component.
        """
        return (
            [("Size", len(self)),
             ("Index", self._index if self.is_indexed() else None),
             ("Active", self.active)
             ],
            iteritems(self._data),
            ( "Active","Sense","Expression"),
            lambda k, v: [ v.active,
                           ("minimize" if (v.sense == minimize) else "maximize"),
                           v.expr
                           ]
            )

    def display(self, prefix="", ostream=None):
        """Provide a verbose display of this object"""
        if not self.active:
            return
        tab = "    "
        if ostream is None:
            ostream = sys.stdout
        ostream.write(prefix+self.local_name+" : ")
        ostream.write(", ".join("%s=%s" % (k,v) for k,v in [
                    ("Size", len(self)),
                    ("Index", self._index if self.is_indexed() else None),
                    ("Active", self.active),
                    ] ))

        ostream.write("\n")
        tabular_writer( ostream, prefix+tab,
                        ((k,v) for k,v in iteritems(self._data) if v.active),
                        ( "Active","Value" ),
                        lambda k, v: [ v.active, value(v), ] )

    #
    # Checks flags like Objective.Skip, etc. before
    # actually creating an objective object. Optionally
    # pass in the _ObjectiveData object to set the value
    # on. Only returns the _ObjectiveData object when it
    # should be added to the _data dict; otherwise, None
    # is returned or an exception is raised.
    #
    def _check_skip_add(self, index, expr, objdata=None):
        #
        # Convert deprecated expression values
        #
        if expr is None:
            raise ValueError(
                _rule_returned_none_error %
                (_get_indexed_component_data_name(self, index),) )

        #
        # Ignore an 'empty' objective
        #
        if expr.__class__ is tuple:
            if expr == Objective.Skip:
                return None

        return expr

class SimpleObjective(_GeneralObjectiveData, Objective):
    """
    SimpleObjective is the implementation representing a single,
    non-indexed objective.
    """

    def __init__(self, *args, **kwd):
        _GeneralObjectiveData.__init__(self, expr=None, component=self)
        Objective.__init__(self, *args, **kwd)

    #
    # Since this class derives from Component and
    # Component.__getstate__ just packs up the entire __dict__ into
    # the state dict, we do not need to define the __getstate__ or
    # __setstate__ methods.  We just defer to the super() get/set
    # state.  Since all of our get/set state methods rely on super()
    # to traverse the MRO, this will automatically pick up both the
    # Component and Data base classes.
    #

    #
    # Override abstract interface methods to first check for
    # construction
    #

    @property
    def expr(self):
        """Access the expression of this objective."""
        if self._constructed:
            if len(self._data) == 0:
                raise ValueError(
                    "Accessing the expression of SimpleObjective "
                    "'%s' before the Objective has been assigned "
                    "a sense or expression. There is currently "
                    "nothing to access." % (self.name))
            return _GeneralObjectiveData.expr.fget(self)
        raise ValueError(
            "Accessing the expression of objective '%s' "
            "before the Objective has been constructed (there "
            "is currently no value to return)."
            % (self.name))
    @expr.setter
    def expr(self, expr):
        """Set the expression of this objective."""
        self.set_value(expr)

    # for backwards compatibility reasons
    @property
    def value(self):
        logger.warning("DEPRECATED: The .value property getter on "
                       "SimpleObjective is deprecated. Use "
                       "the .expr property getter instead")
        return self.expr
    @value.setter
    def value(self, expr):
        logger.warning("DEPRECATED: The .value property setter on "
                       "SimpleObjective is deprecated. Use the "
                       "set_value(expr) method instead")
        self.set_value(expr)

    @property
    def sense(self):
        """Access sense (direction) of this objective."""
        if self._constructed:
            if len(self._data) == 0:
                raise ValueError(
                    "Accessing the sense of SimpleObjective "
                    "'%s' before the Objective has been assigned "
                    "a sense or expression. There is currently "
                    "nothing to access." % (self.name))
            return _GeneralObjectiveData.sense.fget(self)
        raise ValueError(
            "Accessing the sense of objective '%s' "
            "before the Objective has been constructed (there "
            "is currently no value to return)."
            % (self.name))
    @sense.setter
    def sense(self, sense):
        """Set the sense (direction) of this objective."""
        self.set_sense(sense)

    #
    # Singleton objectives are strange in that we want them to be
    # both be constructed but have len() == 0 when not initialized with
    # anything (at least according to the unit tests that are
    # currently in place). So during initialization only, we will
    # treat them as "indexed" objects where things like
    # Objective.Skip are managed. But after that they will behave
    # like _ObjectiveData objects where set_value does not handle
    # Objective.Skip but expects a valid expression or None
    #

    def set_value(self, expr):
        """Set the expression of this objective."""
<<<<<<< HEAD
        if self._constructed:
            if len(self._data) == 0:
                self._data[None] = self
            return _GeneralObjectiveData.set_value(self, EXPR.compress_expression(expr))
        raise ValueError(
            "Setting the value of objective '%s' "
            "before the Objective has been constructed (there "
            "is currently no object to set)."
            % (self.name))
=======
        if not self._constructed:
            raise ValueError(
                "Setting the value of objective '%s' "
                "before the Objective has been constructed (there "
                "is currently no object to set)."
                % (self.name))

        if len(self._data) == 0:
            self._data[None] = self
        if self._check_skip_add(None, expr) is None:
            del self[None]
            return None
        return _GeneralObjectiveData.set_value(self, expr)
>>>>>>> d0d3ab23

    def set_sense(self, sense):
        """Set the sense (direction) of this objective."""
        if self._constructed:
            if len(self._data) == 0:
                self._data[None] = self
            return _GeneralObjectiveData.set_sense(self, sense)
        raise ValueError(
            "Setting the sense of objective '%s' "
            "before the Objective has been constructed (there "
            "is currently no object to set)."
            % (self.name))

    #
    # Leaving this method for backward compatibility reasons.
    # (probably should be removed)
    #
    def add(self, index, expr):
        """Add an expression with a given index."""
        if index is not None:
            raise ValueError(
                "SimpleObjective object '%s' does not accept "
                "index values other than None. Invalid value: %s"
                % (self.name, index))
        self.set_value(expr)
        return self

class IndexedObjective(Objective):

    #
    # Leaving this method for backward compatibility reasons
    #
    # Note: Beginning after Pyomo 5.2 this method will now validate that
    # the index is in the underlying index set (through 5.2 the index
    # was not checked).
    #
    def add(self, index, expr):
        """Add an objective with a given index."""
        return self.__setitem__(index, expr)

class ObjectiveList(IndexedObjective):
    """
    An objective component that represents a list of objectives.
    Objectives can be indexed by their index, but when they are added
    an index value is not specified.
    """

    End             = (1003,)

    def __init__(self, **kwargs):
        """Constructor"""
        args = (Set(),)
        if 'expr' in kwargs:
            raise ValueError(
                "ObjectiveList does not accept the 'expr' keyword")
        Objective.__init__(self, *args, **kwargs)

    def construct(self, data=None):
        """
        Construct the expression(s) for this objective.
        """
        generate_debug_messages = \
            __debug__ and logger.isEnabledFor(logging.DEBUG)
        if generate_debug_messages:
            logger.debug(
                "Constructing objective %s" % (self.name))

        if self._constructed:
            return
        self._constructed=True

        assert self._init_expr is None
        _init_rule = self.rule
        _init_sense = self._init_sense

        #
        # We no longer need these
        #
        self._init_expr = None
        self._init_sense = None
        # Utilities like DAE assume this stays around
        #self.rule = None


        if _init_rule is None:
            return

        _generator = None
        _self_parent = self._parent()
        if inspect.isgeneratorfunction(_init_rule):
            _generator = _init_rule(_self_parent)
        elif inspect.isgenerator(_init_rule):
            _generator = _init_rule
        if _generator is None:
            while True:
                val = len(self._index) + 1
                if generate_debug_messages:
                    logger.debug(
                        "   Constructing objective index "+str(val))
                expr = apply_indexed_rule(self,
                                          _init_rule,
                                          _self_parent,
                                          val)
                if (expr.__class__ is tuple) and \
                   (expr == ObjectiveList.End):
                    return
                self.add(expr, sense=_init_sense)

        else:

            for expr in _generator:
                if (expr.__class__ is tuple) and \
                   (expr == ObjectiveList.End):
                    return
                self.add(expr, sense=_init_sense)

    def add(self, expr, sense=minimize):
        """Add an objective to the list."""
        next_idx = len(self._index) + 1
        self._index.add(next_idx)
        ans = self.__setitem__(next_idx, expr)
        if ans is not None:
            ans.set_sense(sense)
        return ans

register_component(Objective,
                   "Expressions that are minimized or maximized.")
register_component(ObjectiveList,
                   "A list of objective expressions.")<|MERGE_RESOLUTION|>--- conflicted
+++ resolved
@@ -22,23 +22,12 @@
 import inspect
 
 from pyomo.util.timing import ConstructionTimer
-<<<<<<< HEAD
 from pyomo.core.expr.numvalue import as_numeric, value
 from pyomo.core.expr import current as EXPR
 from pyomo.core.base.component import (ActiveComponentData,
                                        register_component)
 from pyomo.core.base.indexed_component import (ActiveIndexedComponent,
                                                UnindexedComponent_set)
-=======
-from pyomo.core.base.numvalue import as_numeric, value
-from pyomo.core.base.plugin import register_component
-from pyomo.core.base.component import ActiveComponentData
-from pyomo.core.base.indexed_component import (
-    ActiveIndexedComponent,
-    UnindexedComponent_set,
-    _get_indexed_component_data_name,
-)
->>>>>>> d0d3ab23
 from pyomo.core.base.expression import (_ExpressionData,
                                         _GeneralExpressionDataImpl)
 from pyomo.core.base.misc import apply_indexed_rule, tabular_writer
@@ -544,17 +533,6 @@
 
     def set_value(self, expr):
         """Set the expression of this objective."""
-<<<<<<< HEAD
-        if self._constructed:
-            if len(self._data) == 0:
-                self._data[None] = self
-            return _GeneralObjectiveData.set_value(self, EXPR.compress_expression(expr))
-        raise ValueError(
-            "Setting the value of objective '%s' "
-            "before the Objective has been constructed (there "
-            "is currently no object to set)."
-            % (self.name))
-=======
         if not self._constructed:
             raise ValueError(
                 "Setting the value of objective '%s' "
@@ -567,8 +545,7 @@
         if self._check_skip_add(None, expr) is None:
             del self[None]
             return None
-        return _GeneralObjectiveData.set_value(self, expr)
->>>>>>> d0d3ab23
+        return _GeneralObjectiveData.set_value(self, EXPR.compress_expression(expr))
 
     def set_sense(self, sense):
         """Set the sense (direction) of this objective."""
