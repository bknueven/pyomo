#  ___________________________________________________________________________
#
#  Pyomo: Python Optimization Modeling Objects
#  Copyright (c) 2008-2022
#  National Technology and Engineering Solutions of Sandia, LLC
#  Under the terms of Contract DE-NA0003525 with National Technology and
#  Engineering Solutions of Sandia, LLC, the U.S. Government retains certain
#  rights in this software.
#  This software is distributed under the 3-clause BSD License.
#  ___________________________________________________________________________

__all__ = ('value', 'is_constant', 'is_fixed', 'is_variable_type',
           'is_potentially_variable', 'NumericValue', 'ZeroConstant',
           'native_numeric_types', 'native_types', 'nonpyomo_leaf_types',
           'polynomial_degree')

import sys
import logging

from pyomo.common.dependencies import numpy as np, numpy_available
from pyomo.common.deprecation import deprecated, deprecation_warning
from pyomo.common.errors import PyomoException
from pyomo.core.expr.expr_common import (
    _add, _sub, _mul, _div, _pow,
    _neg, _abs, _radd,
    _rsub, _rmul, _rdiv, _rpow,
    _iadd, _isub, _imul, _idiv,
    _ipow, _lt, _le, _eq,
    ExpressionType,
)
# TODO: update imports of these objects to pull from numeric_types
from pyomo.common.numeric_types import (
    nonpyomo_leaf_types, native_types, native_numeric_types,
    native_integer_types, native_boolean_types, native_logical_types,
    RegisterNumericType, RegisterIntegerType, RegisterBooleanType,
    pyomo_constant_types,
)
from pyomo.core.pyomoobject import PyomoObject
from pyomo.core.expr.expr_errors import TemplateExpressionError

logger = logging.getLogger('pyomo.core')


def _generate_sum_expression(etype, _self, _other):
    raise RuntimeError("incomplete import of Pyomo expression system")  #pragma: no cover
def _generate_mul_expression(etype, _self, _other):
    raise RuntimeError("incomplete import of Pyomo expression system")  #pragma: no cover
def _generate_other_expression(etype, _self, _other):
    raise RuntimeError("incomplete import of Pyomo expression system")  #pragma: no cover
def _generate_relational_expression(etype, lhs, rhs):
    raise RuntimeError("incomplete import of Pyomo expression system")  #pragma: no cover

##------------------------------------------------------------------------
##
## Standard types of expressions
##
##------------------------------------------------------------------------

class NonNumericValue(object):
    """An object that contains a non-numeric value

    Constructor Arguments:
        value           The initial value.
    """
    __slots__ = ('value',)

    def __init__(self, value):
        self.value = value

    def __str__(self):
        return str(self.value)

nonpyomo_leaf_types.add(NonNumericValue)


def value(obj, exception=True):
    """
    A utility function that returns the value of a Pyomo object or
    expression.

    Args:
        obj: The argument to evaluate. If it is None, a
            string, or any other primative numeric type,
            then this function simply returns the argument.
            Otherwise, if the argument is a NumericValue
            then the __call__ method is executed.
        exception (bool): If :const:`True`, then an exception should
            be raised when instances of NumericValue fail to
            evaluate due to one or more objects not being
            initialized to a numeric value (e.g, one or more
            variables in an algebraic expression having the
            value None). If :const:`False`, then the function
            returns :const:`None` when an exception occurs.
            Default is True.

    Returns: A numeric value or None.
    """
    if obj.__class__ in native_types:
        return obj
    if obj.__class__ in pyomo_constant_types:
        #
        # I'm commenting this out for now, but I think we should never expect
        # to see a numeric constant with value None.
        #
        #if exception and obj.value is None:
        #    raise ValueError(
        #        "No value for uninitialized NumericConstant object %s"
        #        % (obj.name,))
        return obj.value
    #
    # Test if we have a duck typed Pyomo expression
    #
    try:
        obj.is_numeric_type()
    except AttributeError:
        #
        # TODO: Historically we checked for new *numeric* types and
        # raised exceptions for anything else.  That is inconsistent
        # with allowing native_types like None/str/bool to be returned
        # from value().  We should revisit if that is worthwhile to do
        # here.
        #
        if check_if_numeric_type(obj):
            return obj
        else:
            if not exception:
                return None
            raise TypeError("Cannot evaluate object with unknown type: %s"
                            % obj.__class__.__name__) from None
    #
    # Evaluate the expression object
    #
    if exception:
        #
        # Here, we try to catch the exception
        #
        try:
            tmp = obj(exception=True)
            if tmp is None:
                raise ValueError(
                    "No value for uninitialized NumericValue object %s"
                    % (obj.name,))
            return tmp
        except TemplateExpressionError:
            # Template expressions work by catching this error type. So
            # we should defer this error handling and not log an error
            # message.
            raise
        except:
            logger.error(
                "evaluating object as numeric value: %s\n    (object: %s)\n%s"
                % (obj, type(obj), sys.exc_info()[1]))
            raise
    else:
        #
        # Here, we do not try to catch the exception
        #
        return obj(exception=False)


def is_constant(obj):
    """
    A utility function that returns a boolean that indicates
    whether the object is a constant.
    """
    # JDS: NB: I am not sure why we allow str to be a constant, but
    # since we have historically done so, we check for type membership
    # in native_types and not in native_numeric_types.
    #
    if obj.__class__ in native_types:
        return True
    try:
        return obj.is_constant()
    except AttributeError:
        pass
    # Now we need to confirm that we have an unknown numeric type
    #
    # As this branch is only hit for previously unknown (to Pyomo)
    # types that behave reasonably like numbers, we know they *must*
    # be constant.
    if check_if_numeric_type(obj):
        return True
    else:
        raise TypeError(
            "Cannot assess properties of object with unknown type: %s"
            % (type(obj).__name__,))

def is_fixed(obj):
    """
    A utility function that returns a boolean that indicates
    whether the input object's value is fixed.
    """
    # JDS: NB: I am not sure why we allow str to be a constant, but
    # since we have historically done so, we check for type membership
    # in native_types and not in native_numeric_types.
    #
    if obj.__class__ in native_types:
        return True
    try:
        return obj.is_fixed()
    except AttributeError:
        pass
    # Now we need to confirm that we have an unknown numeric type
    #
    # As this branch is only hit for previously unknown (to Pyomo)
    # types that behave reasonably like numbers, we know they *must*
    # be fixed.
    if check_if_numeric_type(obj):
        return True
    else:
        raise TypeError(
            "Cannot assess properties of object with unknown type: %s"
            % (type(obj).__name__,))

def is_variable_type(obj):
    """
    A utility function that returns a boolean indicating
    whether the input object is a variable.
    """
    if obj.__class__ in native_types:
        return False
    try:
        return obj.is_variable_type()
    except AttributeError:
        return False

def is_potentially_variable(obj):
    """
    A utility function that returns a boolean indicating
    whether the input object can reference variables.
    """
    if obj.__class__ in native_types:
        return False
    try:
        return obj.is_potentially_variable()
    except AttributeError:
        return False

def is_numeric_data(obj):
    """
    A utility function that returns a boolean indicating
    whether the input object is numeric and not potentially
    variable.
    """
    if obj.__class__ in native_numeric_types:
        return True
    elif obj.__class__ in native_types:
        # this likely means it is a string
        return False
    try:
        # Test if this is an expression object that
        # is not potentially variable
        return not obj.is_potentially_variable()
    except AttributeError:
        pass
    # Now we need to confirm that we have an unknown numeric type
    #
    # As this branch is only hit for previously unknown (to Pyomo)
    # types that behave reasonably like numbers, we know they *must*
    # be numeric data (unless an exception is raised).
    return check_if_numeric_type(obj)

def polynomial_degree(obj):
    """
    A utility function that returns an integer
    that indicates the polynomial degree for an
    object. boolean indicating
    """
    if obj.__class__ in native_numeric_types:
        return 0
    elif obj.__class__ in native_types:
        raise TypeError(
            "Cannot evaluate the polynomial degree of a non-numeric type: %s"
            % (type(obj).__name__,))
    try:
        return obj.polynomial_degree()
    except AttributeError:
        pass
    # Now we need to confirm that we have an unknown numeric type
    if check_if_numeric_type(obj):
        # As this branch is only hit for previously unknown (to Pyomo)
        # types that behave reasonably like numbers, we know they *must*
        # be a numeric constant.
        return 0
    else:
        raise TypeError(
            "Cannot assess properties of object with unknown type: %s"
            % (type(obj).__name__,))

#
# It is very common to have only a few constants in a model, but those
# constants get repeated many times.  KnownConstants lets us re-use /
# share constants we have seen before.
#
# Note:
#   For now, all constants are coerced to floats.  This avoids integer
#   division in Python 2.x.  (At least some of the time.)
#
#   When we eliminate support for Python 2.x, we will not need this
#   coercion.  The main difference in the following code is that we will
#   need to index KnownConstants by both the class type and value, since
#   INT, FLOAT and LONG values sometimes hash the same.
#
_KnownConstants = {}

def as_numeric(obj):
    """
    A function that creates a NumericConstant object that
    wraps Python numeric values.

    This function also manages a cache of constants.

    NOTE:  This function is only intended for use when
        data is added to a component.

    Args:
        obj: The numeric value that may be wrapped.

    Raises: TypeError if the object is in native_types and not in
        native_numeric_types

    Returns: A NumericConstant object or the original object.
    """
    if obj.__class__ in native_numeric_types:
        val = _KnownConstants.get(obj, None)
        if val is not None:
            return val
        #
        # Coerce the value to a float, if possible
        #
        try:
            obj = float(obj)
        except:
            pass
        #
        # Create the numeric constant.  This really
        # should be the only place in the code
        # where these objects are constructed.
        #
        retval = NumericConstant(obj)
        #
        # Cache the numeric constants.  We used a bounded cache size
        # to avoid unexpectedly large lists of constants.  There are
        # typically a small number of constants that need to be cached.
        #
        # NOTE:  A LFU policy might be more sensible here, but that
        # requires a more complex cache.  It's not clear that that
        # is worth the extra cost.
        #
        if len(_KnownConstants) < 1024:
            # obj may (or may not) be hashable, so we need this try
            # block so that things proceed normally for non-hashable
            # "numeric" types
            try:
                _KnownConstants[obj] = retval
            except:
                pass
        #
        return retval
    #
    # Ignore objects that are duck typed to work with Pyomo expressions
    #
    try:
        if obj.is_numeric_type():
            return obj
        elif obj.is_expression_type(ExpressionType.RELATIONAL):
            deprecation_warning(
                "returning a relational expression from as_numeric().  "
                "Relational expressions are no longer numeric types.  "
<<<<<<< HEAD
                "In this future this will raise a TypeError.")
=======
                "In the future this will raise a TypeError.", version='TBD')
>>>>>>> 2ce46428
            return obj
        else:
            try:
                _name = obj.name
            except AttributeError:
                _name = str(obj)
            raise TypeError(
                "The '%s' object '%s' is not a valid type for Pyomo "
                "numeric expressions" % (type(obj).__name__, _name))

    except AttributeError:
        pass
    #
    # Test if the object looks like a number.  If so, re-call as_numeric
    # (this type will have been added to native_numeric_types).
    #
    if check_if_numeric_type(obj):
        return as_numeric(obj)
    #
    # Generate errors
    #
    if obj.__class__ in native_types:
        raise TypeError("%s values ('%s') are not allowed in Pyomo "
                        "numeric expressions" % (type(obj).__name__, str(obj)))
    raise TypeError(
        "Cannot treat the value '%s' as a numeric value because it has "
        "unknown type '%s'" % (str(obj), type(obj).__name__))


def check_if_numeric_type(obj):
    """Test if the argument behaves like a numeric type.

<<<<<<< HEAD
    We check for "numeric types" by by checking if we can add zero to it
=======
    We check for "numeric types" by checking if we can add zero to it
>>>>>>> 2ce46428
    without changing the object's type.  If that works, then we register
    the type in native_numeric_types.

    """
    obj_class = obj.__class__
    try:
        obj_plus_0 = obj + 0
        obj_p0_class = obj_plus_0.__class__
    except:
        return False
    if obj_p0_class is obj_class or obj_p0_class in native_numeric_types:
        #
        # If we get here, this is a reasonably well-behaving
        # numeric type: add it to the native numeric types
        # so that future lookups will be faster.
        #
        RegisterNumericType(obj_class)
        #
        # Generate a warning, since Pyomo's management of third-party
        # numeric types is more robust when registering explicitly.
        #
        logger.warning(
            """Dynamically registering the following numeric type:
    %s
Dynamic registration is supported for convenience, but there are known
limitations to this approach.  We recommend explicitly registering
numeric types using the following functions:
    RegisterNumericType(), RegisterIntegerType(), RegisterBooleanType()."""
            % (obj_class.__name__,))
        return True
    else:
        return False


@deprecated("check_if_numeric_type_and_cache() has been deprecated in "
            "favor of just calling as_numeric()", version='TBD')
def check_if_numeric_type_and_cache(obj):
    """Test if the argument is a numeric type by checking if we can add
    zero to it.  If that works, then we cache the value and return a
    NumericConstant object.

    """
    if check_if_numeric_type(obj):
        return as_numeric(obj)
    else:
        return obj


class NumericValue(PyomoObject):
    """
    This is the base class for numeric values used in Pyomo.
    """

    __slots__ = ()

    # This is required because we define __eq__
    __hash__ = None

    def getname(self, fully_qualified=False, name_buffer=None):
        """
        If this is a component, return the component's name on the owning
        block; otherwise return the value converted to a string
        """
        _base = super(NumericValue, self)
        if hasattr(_base,'getname'):
            return _base.getname(fully_qualified, name_buffer)
        else:
            return str(type(self))

    @property
    def name(self):
        return self.getname(fully_qualified=True)

    @property
    def local_name(self):
        return self.getname(fully_qualified=False)

    def is_numeric_type(self):
        """Return True if this class is a Pyomo numeric object"""
        return True

    def is_constant(self):
        """Return True if this numeric value is a constant value"""
        return False

    def is_fixed(self):
        """Return True if this is a non-constant value that has been fixed"""
        return False

    def is_potentially_variable(self):
        """Return True if variables can appear in this expression"""
        return False

    @deprecated("is_relational() is deprecated in favor of "
                "is_expression_type(ExpressionType.RELATIONAL)", version='TBD')
    def is_relational(self):
        """
        Return True if this numeric value represents a relational expression.
        """
        return False

    def is_indexed(self):
        """Return True if this numeric value is an indexed object"""
        return False

    def polynomial_degree(self):
        """
        Return the polynomial degree of the expression.

        Returns:
            :const:`None`
        """
        return self._compute_polynomial_degree(None)

    def _compute_polynomial_degree(self, values):
        """
        Compute the polynomial degree of this expression given
        the degree values of its children.

        Args:
            values (list): A list of values that indicate the degree
                of the children expression.

        Returns:
            :const:`None`
        """
        return None

    def __bool__(self):
        """Coerce the value to a bool

        Numeric values can be coerced to bool only if the value /
        expression is constant.  Fixed (but non-constant) or variable
        values will raise an exception.

        Raises:
            PyomoException

        """
        # Note that we want to implement __bool__, as scalar numeric
        # components (e.g., Param, Var) implement __len__ (since they
        # are implicit containers), and Python falls back on __len__ if
        # __bool__ is not defined.
        if self.is_constant():
            return bool(self())
        raise PyomoException("""
Cannot convert non-constant Pyomo numeric value (%s) to bool.
This error is usually caused by using a Var, unit, or mutable Param in a
Boolean context such as an "if" statement. For example,
    >>> m.x = Var()
    >>> if not m.x:
    ...     pass
would cause this exception.""".strip() % (self,))

    def __float__(self):
        """Coerce the value to a floating point

        Numeric values can be coerced to float only if the value /
        expression is constant.  Fixed (but non-constant) or variable
        values will raise an exception.

        Raises:
            TypeError

        """
        if self.is_constant():
            return float(self())
        raise TypeError("""
Implicit conversion of Pyomo numeric value (%s) to float is disabled.
This error is often the result of using Pyomo components as arguments to
one of the Python built-in math module functions when defining
expressions. Avoid this error by using Pyomo-provided math functions or
explicitly resolving the numeric value using the Pyomo value() function.
""".strip() % (self,))

    def __int__(self):
        """Coerce the value to an integer

        Numeric values can be coerced to int only if the value /
        expression is constant.  Fixed (but non-constant) or variable
        values will raise an exception.

        Raises:
            TypeError

        """
        if self.is_constant():
            return int(self())
        raise TypeError("""
Implicit conversion of Pyomo numeric value (%s) to int is disabled.
This error is often the result of using Pyomo components as arguments to
one of the Python built-in math module functions when defining
expressions. Avoid this error by using Pyomo-provided math functions or
explicitly resolving the numeric value using the Pyomo value() function.
""".strip() % (self,))

    def __lt__(self,other):
        """
        Less than operator

        This method is called when Python processes statements of the form::

            self < other
            other > self
        """
        return _generate_relational_expression(_lt, self, other)

    def __gt__(self,other):
        """
        Greater than operator

        This method is called when Python processes statements of the form::

            self > other
            other < self
        """
        return _generate_relational_expression(_lt, other, self)

    def __le__(self,other):
        """
        Less than or equal operator

        This method is called when Python processes statements of the form::

            self <= other
            other >= self
        """
        return _generate_relational_expression(_le, self, other)

    def __ge__(self,other):
        """
        Greater than or equal operator

        This method is called when Python processes statements of the form::

            self >= other
            other <= self
        """
        return _generate_relational_expression(_le, other, self)

    def __eq__(self,other):
        """
        Equal to operator

        This method is called when Python processes the statement::

            self == other
        """
        return _generate_relational_expression(_eq, self, other)

    def __add__(self,other):
        """
        Binary addition

        This method is called when Python processes the statement::

            self + other
        """
        return _generate_sum_expression(_add,self,other)

    def __sub__(self,other):
        """
        Binary subtraction

        This method is called when Python processes the statement::

            self - other
        """
        return _generate_sum_expression(_sub,self,other)

    def __mul__(self,other):
        """
        Binary multiplication

        This method is called when Python processes the statement::

            self * other
        """
        return _generate_mul_expression(_mul,self,other)

    def __div__(self,other):
        """
        Binary division

        This method is called when Python processes the statement::

            self / other
        """
        return _generate_mul_expression(_div,self,other)

    def __truediv__(self,other):
        """
        Binary division (when __future__.division is in effect)

        This method is called when Python processes the statement::

            self / other
        """
        return _generate_mul_expression(_div,self,other)

    def __pow__(self,other):
        """
        Binary power

        This method is called when Python processes the statement::

            self ** other
        """
        return _generate_other_expression(_pow,self,other)

    def __radd__(self,other):
        """
        Binary addition

        This method is called when Python processes the statement::

            other + self
        """
        return _generate_sum_expression(_radd,self,other)

    def __rsub__(self,other):
        """
        Binary subtraction

        This method is called when Python processes the statement::

            other - self
        """
        return _generate_sum_expression(_rsub,self,other)

    def __rmul__(self,other):
        """
        Binary multiplication

        This method is called when Python processes the statement::

            other * self

        when other is not a :class:`NumericValue <pyomo.core.expr.numvalue.NumericValue>` object.
        """
        return _generate_mul_expression(_rmul,self,other)

    def __rdiv__(self,other):
        """Binary division

        This method is called when Python processes the statement::

            other / self
        """
        return _generate_mul_expression(_rdiv,self,other)

    def __rtruediv__(self,other):
        """
        Binary division (when __future__.division is in effect)

        This method is called when Python processes the statement::

            other / self
        """
        return _generate_mul_expression(_rdiv,self,other)

    def __rpow__(self,other):
        """
        Binary power

        This method is called when Python processes the statement::

            other ** self
        """
        return _generate_other_expression(_rpow,self,other)

    def __iadd__(self,other):
        """
        Binary addition

        This method is called when Python processes the statement::

            self += other
        """
        return _generate_sum_expression(_iadd,self,other)

    def __isub__(self,other):
        """
        Binary subtraction

        This method is called when Python processes the statement::

            self -= other
        """
        return _generate_sum_expression(_isub,self,other)

    def __imul__(self,other):
        """
        Binary multiplication

        This method is called when Python processes the statement::

            self *= other
        """
        return _generate_mul_expression(_imul,self,other)

    def __idiv__(self,other):
        """
        Binary division

        This method is called when Python processes the statement::

            self /= other
        """
        return _generate_mul_expression(_idiv,self,other)

    def __itruediv__(self,other):
        """
        Binary division (when __future__.division is in effect)

        This method is called when Python processes the statement::

            self /= other
        """
        return _generate_mul_expression(_idiv,self,other)

    def __ipow__(self,other):
        """
        Binary power

        This method is called when Python processes the statement::

            self **= other
        """
        return _generate_other_expression(_ipow,self,other)

    def __neg__(self):
        """
        Negation

        This method is called when Python processes the statement::

            - self
        """
        return _generate_sum_expression(_neg, self, None)

    def __pos__(self):
        """
        Positive expression

        This method is called when Python processes the statement::

            + self
        """
        return self

    def __abs__(self):
        """ Absolute value

        This method is called when Python processes the statement::

            abs(self)
        """
        return _generate_other_expression(_abs,self, None)

    def __array_ufunc__(self, ufunc, method, *inputs, **kwargs):
        return NumericNDArray.__array_ufunc__(
            None, ufunc, method, *inputs, **kwargs)

    def to_string(self, verbose=None, labeler=None, smap=None,
                  compute_values=False):
        """Return a string representation of the expression tree.

        Args:
            verbose (bool): If :const:`True`, then the string
                representation consists of nested functions.  Otherwise,
                the string representation is an infix algebraic equation.
                Defaults to :const:`False`.
            labeler: An object that generates string labels for
                non-constant in the expression tree.  Defaults to
                :const:`None`.
            smap: A SymbolMap instance that stores string labels for
                non-constant nodes in the expression tree.  Defaults to
                :const:`None`.
            compute_values (bool): If :const:`True`, then fixed
                expressions are evaluated and the string representation
                of the resulting value is returned.

        Returns:
            A string representation for the expression tree.

        """
        if compute_values and self.is_fixed():
            try:
                return str(self())
            except:
                pass
        if not self.is_constant():
            if smap is not None:
                return smap.getSymbol(self, labeler)
            elif labeler is not None:
                return labeler(self)
        return str(self)


class NumericConstant(NumericValue):
    """An object that contains a constant numeric value.

    Constructor Arguments:
        value           The initial value.
    """

    __slots__ = ('value',)

    def __init__(self, value):
        self.value = value

    def is_constant(self):
        return True

    def is_fixed(self):
        return True

    def _compute_polynomial_degree(self, result):
        return 0

    def __str__(self):
        return str(self.value)

    def __call__(self, exception=True):
        """Return the constant value"""
        return self.value

    def pprint(self, ostream=None, verbose=False):
        if ostream is None:         #pragma:nocover
            ostream = sys.stdout
        ostream.write(str(self))


pyomo_constant_types.add(NumericConstant)

# We use as_numeric() so that the constant is also in the cache
ZeroConstant = as_numeric(0)

#
# Note: the "if numpy_available" in the class definition also ensures
# that the numpy types are registered if numpy is in fact available
#
class NumericNDArray(np.ndarray if numpy_available else object):
    """An ndarray subclass that stores Pyomo numeric expressions"""

    def __array_ufunc__(self, ufunc, method, *inputs, **kwargs):
        if method == '__call__':
            # Convert all incoming types to ndarray (to prevent recursion)
            args = [np.asarray(i) for i in inputs]
            # Set the return type to be an 'object'.  This prevents the
            # logical operators from casting the result to a bool.  This
            # requires numpy >= 1.6
            kwargs['dtype'] = object

        # Delegate to the base ufunc, but return an instance of this
        # class so that additional operators hit this method.
        ans = getattr(ufunc, method)(*args, **kwargs)
        if isinstance(ans, np.ndarray):
            if ans.size == 1:
                return ans[0]
            return ans.view(NumericNDArray)
        else:
            return ans<|MERGE_RESOLUTION|>--- conflicted
+++ resolved
@@ -367,11 +367,7 @@
             deprecation_warning(
                 "returning a relational expression from as_numeric().  "
                 "Relational expressions are no longer numeric types.  "
-<<<<<<< HEAD
-                "In this future this will raise a TypeError.")
-=======
                 "In the future this will raise a TypeError.", version='TBD')
->>>>>>> 2ce46428
             return obj
         else:
             try:
@@ -404,11 +400,7 @@
 def check_if_numeric_type(obj):
     """Test if the argument behaves like a numeric type.
 
-<<<<<<< HEAD
-    We check for "numeric types" by by checking if we can add zero to it
-=======
     We check for "numeric types" by checking if we can add zero to it
->>>>>>> 2ce46428
     without changing the object's type.  If that works, then we register
     the type in native_numeric_types.
 
