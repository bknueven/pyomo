#  ___________________________________________________________________________
#
#  Pyomo: Python Optimization Modeling Objects
#  Copyright 2017 National Technology and Engineering Solutions of Sandia, LLC
#  Under the terms of Contract DE-NA0003525 with National Technology and
#  Engineering Solutions of Sandia, LLC, the U.S. Government retains certain
#  rights in this software.
#  This software is distributed under the 3-clause BSD License.
#  ___________________________________________________________________________

import sys as _sys
if _sys.version_info[0] >= 3:
    import importlib

    def _do_import(pkg_name):
        importlib.import_module(pkg_name)
else:
    def _do_import(pkg_name):
        __import__(pkg_name, globals(), locals(), [], -1)

#
# These packages contain plugins that need to be loaded
#
_packages = [
    'pyomo.opt',
    'pyomo.core',
<<<<<<< HEAD
    'pyomo.dataportal',
=======
    'pyomo.duality',
>>>>>>> f678b2e3
    'pyomo.checker',
    'pyomo.repn',
    'pyomo.pysp',
    'pyomo.neos',
    'pyomo.solvers',
    'pyomo.gdp',
    'pyomo.mpec',
    'pyomo.dae',
    'pyomo.bilevel',
    'pyomo.scripting',
]
#
#
# These packages also contain plugins that need to be loaded, but
# we silently ignore any import errors because these
# packages are optional and/or under development.
#
_optional_packages = set([
    'pyomo.contrib.example',
    'pyomo.contrib.preprocessing',
    'pyomo.contrib.gdpopt',
    'pyomo.contrib.gdp_bounds',
    'pyomo.contrib.trustregion',
])


def _import_packages():
    #
    # Import required packages
    #
    for name in _packages:
        pname = name+'.plugins'
        try:
            _do_import(pname)
        except ImportError:
            exctype, err, tb = _sys.exc_info()  # BUG?
            import traceback
            msg = "pyomo.environ failed to import %s:\nOriginal %s: %s\n"\
                  "Traceback:\n%s" \
                  % (pname, exctype.__name__, err,
                     ''.join(traceback.format_tb(tb)),)
            # clear local variables to remove circular references
            exctype = err = tb = None
            # TODO: Should this just log an error and re-raise the
            # original exception?
            raise ImportError(msg)

        pkg = _sys.modules[pname]
        pkg.load()
    #
    # Import optional packages
    #
    for name in _optional_packages:
        pname = name+'.plugins'
        try:
            _do_import(pname)
        except ImportError:
            continue
        pkg = _sys.modules[pname]
        pkg.load()

from pyomo.common.plugin import PluginGlobals as _PG
_PG.add_env("pyomo")
_import_packages()
_PG.pop_env()

#
# Expose the symbols from pyomo.core
#
from pyomo.dataportal import DataPortal
from pyomo.core import *
from pyomo.opt import (
    SolverFactory, SolverManagerFactory, UnknownSolver,
    TerminationCondition, SolverStatus,
)<|MERGE_RESOLUTION|>--- conflicted
+++ resolved
@@ -24,11 +24,8 @@
 _packages = [
     'pyomo.opt',
     'pyomo.core',
-<<<<<<< HEAD
     'pyomo.dataportal',
-=======
     'pyomo.duality',
->>>>>>> f678b2e3
     'pyomo.checker',
     'pyomo.repn',
     'pyomo.pysp',
