--- conflicted
+++ resolved
@@ -39,11 +39,8 @@
     'pyomo.contrib.gdp_bounds',
     'pyomo.contrib.gdpbb',
     'pyomo.contrib.gdpopt',
-<<<<<<< HEAD
     'pyomo.contrib.gjh',
     'pyomo.contrib.gdp_bounds',
-=======
->>>>>>> 0a8532e9
     'pyomo.contrib.mcpp',
     'pyomo.contrib.mindtpy',
     'pyomo.contrib.multistart',
