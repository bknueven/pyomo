--- conflicted
+++ resolved
@@ -221,11 +221,7 @@
         # equation with a default starting point (x=1). This may be
         # worth looking into.
         m, _ = make_scalar_model()
-<<<<<<< HEAD
-        solver = pyo.SolverFactory("fsolve")
-=======
         solver = pyo.SolverFactory("scipy.fsolve")
->>>>>>> 34f07c4f
         res = solver.solve(m)
         predicted_x = 4.90547401
         self.assertNotEqual(predicted_x, m.x.value)
@@ -234,11 +230,7 @@
         # NOTE: fsolve can solve this equation with a good starting point.
         m, _ = make_scalar_model()
         m.x.set_value(4.0)
-<<<<<<< HEAD
-        solver = pyo.SolverFactory("fsolve")
-=======
         solver = pyo.SolverFactory("scipy.fsolve")
->>>>>>> 34f07c4f
         res = solver.solve(m)
         predicted_x = 4.90547401
         self.assertAlmostEqual(predicted_x, m.x.value)
@@ -615,227 +607,5 @@
         self.assertTrue(solver.converged_with_secant())
 
 
-@unittest.skipUnless(AmplInterface.available(), "AmplInterface is not available")
-class TestNewtonPyomo(unittest.TestCase):
-
-    def test_available(self):
-        solver = pyo.SolverFactory("scipy.newton")
-        self.assertTrue(solver.available())
-        self.assertTrue(solver.license_is_valid())
-
-        sp_version = tuple(
-            int(num) for num in scipy.__version__.split('.')
-        )
-        self.assertEqual(sp_version, solver.version())
-
-    def test_solve(self):
-        m, _ = make_scalar_model()
-        solver = pyo.SolverFactory("scipy.newton")
-        results = solver.solve(m)
-        predicted_x = 4.90547401
-        self.assertAlmostEqual(predicted_x, m.x.value)
-
-    def test_solve_doesnt_converge(self):
-        m, _ = make_scalar_model()
-        m.x.set_value(3e10)
-        solver = pyo.SolverFactory("scipy.newton")
-        with self.assertRaisesRegex(RuntimeError, "Failed to converge"):
-            # scipy.optimize.newton raises a RuntimeError when it fails to
-            # converge to a solution (contrary to fsolve, which happily
-            # returns the result). This behavior makes it hard to test
-            # for cases where TerminationCondition is not feasible.
-            # Should the underlying scipy.optimize.newton call be wrapped
-            # with try/except to catch this case and return an infeasible
-            # TerminationCondition?
-            results = solver.solve(m)
-
-    def test_too_many_iter(self):
-        m, _ = make_scalar_model()
-        solver = pyo.SolverFactory("scipy.newton")
-        solver.set_options({"maxiter": 5})
-        with self.assertRaisesRegex(RuntimeError, "Failed to converge"):
-            results = solver.solve(m)
-
-    def test_results_object(self):
-        m, _ = make_scalar_model()
-        solver = pyo.SolverFactory("scipy.newton")
-        results = solver.solve(m)
-        predicted_x = 4.90547401
-        self.assertAlmostEqual(predicted_x, m.x.value)
-
-        # Check results.problem
-        self.assertEqual(results.problem.number_of_constraints, 1)
-        self.assertEqual(results.problem.number_of_variables, 1)
-        self.assertEqual(results.problem.number_of_continuous_variables, 1)
-        self.assertEqual(results.problem.number_of_binary_variables, 0)
-        self.assertEqual(results.problem.number_of_integer_variables, 0)
-
-        # Assert some reasonable things about the returned results
-        self.assertGreater(results.solver.wallclock_time, 0.0)
-        self.assertEqual(
-            results.solver.termination_condition,
-            pyo.TerminationCondition.feasible,
-        )
-        self.assertEqual(
-            results.solver.status,
-            pyo.SolverStatus.ok,
-        )
-        self.assertGreater(results.solver.number_of_function_evaluations, 0)
-
-    def test_results_object_without_full_output(self):
-        m, _ = make_scalar_model()
-        solver = pyo.SolverFactory("scipy.newton")
-        solver.set_options(dict(full_output=False))
-
-        results = solver.solve(m)
-        predicted_x = 4.90547401
-        self.assertAlmostEqual(predicted_x, m.x.value)
-
-        # Check results.problem
-        self.assertEqual(results.problem.number_of_constraints, 1)
-        self.assertEqual(results.problem.number_of_variables, 1)
-        self.assertEqual(results.problem.number_of_continuous_variables, 1)
-        self.assertEqual(results.problem.number_of_binary_variables, 0)
-        self.assertEqual(results.problem.number_of_integer_variables, 0)
-
-        # Assert some reasonable things about the returned results
-        self.assertGreater(results.solver.wallclock_time, 0.0)
-
-        # Now assert that termination condition and solver status have
-        # not been reported.
-        #
-        # This will break if Pyomo changes its default behavior.
-        self.assertIs(
-            results.solver.termination_condition,
-            pyo.TerminationCondition.unknown,
-        )
-        # The default SolverStatus appears to be ok...
-        #self.assertIsNot(results.solver.status, pyo.SolverStatus.ok)
-
-        with self.assertRaises(AttributeError):
-            # This attribute has no default, I guess.
-            # Assert that it hasn't been set.
-            n_eval = results.solver.number_of_function_evaluations
-
-
-@unittest.skipUnless(AmplInterface.available(), "AmplInterface is not available")
-class TestSecantNewtonPyomo(unittest.TestCase):
-
-    def test_available(self):
-        solver = pyo.SolverFactory("scipy.secant-newton")
-        self.assertTrue(solver.available())
-        self.assertTrue(solver.license_is_valid())
-
-        sp_version = tuple(
-            int(num) for num in scipy.__version__.split('.')
-        )
-        self.assertEqual(sp_version, solver.version())
-
-    def test_solve(self):
-        m, _ = make_scalar_model()
-        solver = pyo.SolverFactory("scipy.secant-newton")
-        results = solver.solve(m)
-        predicted_x = 4.90547401
-        self.assertAlmostEqual(predicted_x, m.x.value)
-
-        self.assertFalse(solver.converged_with_secant())
-
-    def test_solve_doesnt_converge(self):
-        m, _ = make_scalar_model()
-        m.x.set_value(3e10)
-        solver = pyo.SolverFactory("scipy.secant-newton")
-        with self.assertRaisesRegex(RuntimeError, "Failed to converge"):
-            # scipy.optimize.newton raises a RuntimeError when it fails to
-            # converge to a solution (contrary to fsolve, which happily
-            # returns the result). This behavior makes it hard to test
-            # for cases where TerminationCondition is not feasible.
-            # Should the underlying scipy.optimize.newton call be wrapped
-            # with try/except to catch this case and return an infeasible
-            # TerminationCondition?
-            results = solver.solve(m)
-
-        self.assertFalse(solver.converged_with_secant())
-
-    def test_too_many_iter(self):
-        m, _ = make_scalar_model()
-        solver = pyo.SolverFactory("scipy.secant-newton")
-
-        # We now have a different API (from SolverFactory("newton"),
-        # in that we specify the number of iterations for the newton
-        # or secant sub-solvers.
-        solver.set_options({"newton_iter": 5})
-        with self.assertRaisesRegex(RuntimeError, "Failed to converge"):
-            results = solver.solve(m)
-
-    def test_results_object(self):
-        m, _ = make_scalar_model()
-        solver = pyo.SolverFactory("scipy.secant-newton")
-        results = solver.solve(m)
-        predicted_x = 4.90547401
-        self.assertAlmostEqual(predicted_x, m.x.value)
-
-        # Check results.problem
-        self.assertEqual(results.problem.number_of_constraints, 1)
-        self.assertEqual(results.problem.number_of_variables, 1)
-        self.assertEqual(results.problem.number_of_continuous_variables, 1)
-        self.assertEqual(results.problem.number_of_binary_variables, 0)
-        self.assertEqual(results.problem.number_of_integer_variables, 0)
-
-        # Assert some reasonable things about the returned results
-        self.assertGreater(results.solver.wallclock_time, 0.0)
-        self.assertEqual(
-            results.solver.termination_condition,
-            pyo.TerminationCondition.feasible,
-        )
-        self.assertEqual(
-            results.solver.status,
-            pyo.SolverStatus.ok,
-        )
-        self.assertGreater(results.solver.number_of_function_evaluations, 0)
-
-    def test_results_object_without_full_output(self):
-        m, _ = make_scalar_model()
-        solver = pyo.SolverFactory("scipy.secant-newton")
-        solver.set_options(dict(full_output=False))
-
-        results = solver.solve(m)
-        predicted_x = 4.90547401
-        self.assertAlmostEqual(predicted_x, m.x.value)
-
-        # Check results.problem
-        self.assertEqual(results.problem.number_of_constraints, 1)
-        self.assertEqual(results.problem.number_of_variables, 1)
-        self.assertEqual(results.problem.number_of_continuous_variables, 1)
-        self.assertEqual(results.problem.number_of_binary_variables, 0)
-        self.assertEqual(results.problem.number_of_integer_variables, 0)
-
-        # Assert some reasonable things about the returned results
-        self.assertGreater(results.solver.wallclock_time, 0.0)
-
-        # Now assert that termination condition and solver status have
-        # not been reported.
-        #
-        # This will break if Pyomo changes its default behavior.
-        self.assertIs(
-            results.solver.termination_condition,
-            pyo.TerminationCondition.unknown,
-        )
-        # The default SolverStatus appears to be ok...
-        #self.assertIsNot(results.solver.status, pyo.SolverStatus.ok)
-
-        with self.assertRaises(AttributeError):
-            # This attribute has no default, I guess.
-            # Assert that it hasn't been set.
-            n_eval = results.solver.number_of_function_evaluations
-
-    def test_solve_linear(self):
-        m, _ = make_linear_scalar_model()
-        solver = pyo.SolverFactory("scipy.secant-newton")
-        results = solver.solve(m)
-        self.assertAlmostEqual(m.x.value, 30.1/12.5)
-        # This linear equation converges with the secant subsolver.
-        self.assertTrue(solver.converged_with_secant())
-
-
 if __name__ == "__main__":
     unittest.main()