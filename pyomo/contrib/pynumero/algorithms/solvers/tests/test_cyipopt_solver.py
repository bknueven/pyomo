#  ___________________________________________________________________________
#
#  Pyomo: Python Optimization Modeling Objects
#  Copyright 2017 National Technology and Engineering Solutions of Sandia, LLC
#  Under the terms of Contract DE-NA0003525 with National Technology and
#  Engineering Solutions of Sandia, LLC, the U.S. Government retains certain
#  rights in this software.
#  This software is distributed under the 3-clause BSD License.
#  ___________________________________________________________________________

import pyutilib.th as unittest
<<<<<<< HEAD
from pyomo.environ import ConcreteModel, Var, Constraint, Objective, Param, RangeSet, minimize, exp
=======
import pyomo.environ as pyo
import os
>>>>>>> e3e088cd

from pyomo.contrib.pynumero.dependencies import (
    numpy as np, numpy_available, scipy_sparse as spa, scipy_available
)
if not (numpy_available and scipy_available):
    raise unittest.SkipTest("Pynumero needs scipy and numpy to run NLP tests")

from pyomo.contrib.pynumero.asl import AmplInterface
if not AmplInterface.available():
    raise unittest.SkipTest(
        "Pynumero needs the ASL extension to run CyIpoptSolver tests")

from pyomo.contrib.pynumero.interfaces.pyomo_nlp import PyomoNLP

try:
    import ipopt
except ImportError:
    raise unittest.SkipTest("Pynumero needs cyipopt to run CyIpoptSolver tests")

from pyomo.contrib.pynumero.algorithms.solvers.cyipopt_solver import (
    CyIpoptSolver, CyIpoptNLP
)

def create_model1():
    m =  ConcreteModel()
    m.x =  Var([1, 2, 3], initialize=4.0)
    m.c =  Constraint(expr=m.x[3] ** 2 + m.x[1] == 25)
    m.d =  Constraint(expr=m.x[2] ** 2 + m.x[1] <= 18.0)
    m.o =  Objective(expr=m.x[1] ** 4 - 3 * m.x[1] * m.x[2] ** 3 + m.x[3] ** 2 - 8.0)
    m.x[1].setlb(0.0)
    m.x[2].setlb(0.0)

    return m

def create_model2():
    m =  ConcreteModel()
    m.x =  Var([1, 2], initialize=4.0)
    m.d =  Constraint(expr=m.x[1] + m.x[2] <= 5)
    m.o =  Objective(expr=m.x[1] ** 2 + 4 * m.x[2] ** 2 - 8 * m.x[1] - 16 * m.x[2])
    m.x[1].setub(3.0)
    m.x[1].setlb(0.0)
    m.x[2].setlb(0.0)

    return m


def create_model3(G, A, b, c):
    nx = G.shape[0]
    nl = A.shape[0]

    model =  ConcreteModel()
    model.var_ids = range(nx)
    model.con_ids = range(nl)

    model.x =  Var(model.var_ids, initialize=0.0)
    model.hessian_f =  Param(model.var_ids, model.var_ids, mutable=True, rule=lambda m, i, j: G[i, j])
    model.jacobian_c =  Param(model.con_ids, model.var_ids, mutable=True, rule=lambda m, i, j: A[i, j])
    model.rhs =  Param(model.con_ids, mutable=True, rule=lambda m, i: b[i])
    model.grad_f =  Param(model.var_ids, mutable=True, rule=lambda m, i: c[i])

    def equality_constraint_rule(m, i):
        return sum(m.jacobian_c[i, j] * m.x[j] for j in m.var_ids) == m.rhs[i]
    model.equalities =  Constraint(model.con_ids, rule=equality_constraint_rule)

    def objective_rule(m):
        accum = 0.0
        for i in m.var_ids:
            accum += m.x[i] * sum(m.hessian_f[i, j] * m.x[j] for j in m.var_ids)
        accum *= 0.5
        accum += sum(m.x[j] * m.grad_f[j] for j in m.var_ids)
        return accum

    model.obj =  Objective(rule=objective_rule, sense= minimize)

    return model

def create_model4():
    m =  ConcreteModel()
    m.x =  Var([1, 2], initialize=1.0)
    m.c1 =  Constraint(expr=m.x[1] + m.x[2] - 1 == 0)
    m.obj =  Objective(expr=2 * m.x[1] ** 2 + m.x[2] ** 2)
    return m


def create_model6():
    model =  ConcreteModel()

    model.S = [1, 2]
    model.x =  Var(model.S, initialize=1.0)

    def f(model):
        return model.x[1] ** 4 + (model.x[1] + model.x[2]) ** 2 + (-1.0 +  exp(model.x[2])) ** 2

    model.f =  Objective(rule=f)
    return model


def create_model9():
    # clplatea OXR2-MN-V-0
    model =  ConcreteModel()

    p = 71
    wght = -0.1
    hp2 = 0.5 * p ** 2

    model.x =  Var( RangeSet(1, p),  RangeSet(1, p), initialize=0.0)

    def f(model):
        return sum(0.5 * (model.x[i, j] - model.x[i, j - 1]) ** 2 + \
                   0.5 * (model.x[i, j] - model.x[i - 1, j]) ** 2 + \
                   hp2 * (model.x[i, j] - model.x[i, j - 1]) ** 4 + \
                   hp2 * (model.x[i, j] - model.x[i - 1, j]) ** 4 \
                   for i in range(2, p + 1) for j in range(2, p + 1)) + (wght * model.x[p, p])

    model.f =  Objective(rule=f)

    for j in range(1, p + 1):
        model.x[1, j] = 0.0
        model.x[1, j].fixed = True

    return model


class TestCyIpoptSolver(unittest.TestCase):

    def test_model1(self):
        model = create_model1()
        nlp = PyomoNLP(model)
        solver = CyIpoptSolver(CyIpoptNLP(nlp))
        x, info = solver.solve(tee=False)
        x_sol = np.array([3.85958688, 4.67936007, 3.10358931])
        y_sol = np.array([-1.0, 53.90357665])
        self.assertTrue(np.allclose(x, x_sol, rtol=1e-4))
        nlp.set_primals(x)
        nlp.set_duals(y_sol)
        self.assertAlmostEqual(nlp.evaluate_objective(), -428.6362455416348, places=5)
        self.assertTrue(np.allclose(info['mult_g'], y_sol, rtol=1e-4))

    def test_model1_with_scaling(self):
        m = create_model1()
        m.scaling_factor = pyo.Suffix(direction=pyo.Suffix.EXPORT)
        m.scaling_factor[m.o] = 1e-6 # scale the objective
        m.scaling_factor[m.c] = 2.0  # scale the equality constraint
        m.scaling_factor[m.d] = 3.0  # scale the inequality constraint
        m.scaling_factor[m.x[1]] = 4.0  # scale one of the x variables

        cynlp = CyIpoptNLP(PyomoNLP(m))
        options={'nlp_scaling_method': 'user-scaling',
                 'output_file': '_cyipopt-scaling.log',
                 'file_print_level':10,
                 'max_iter': 0}
        solver = CyIpoptSolver(cynlp, options=options)
        x, info = solver.solve()

        with open('_cyipopt-scaling.log', 'r') as fd:
            solver_trace = fd.read()
        os.remove('_cyipopt-scaling.log')

        # check for the following strings in the log and then delete the log
        self.assertIn('nlp_scaling_method = user-scaling', solver_trace)
        self.assertIn('output_file = _cyipopt-scaling.log', solver_trace)
        self.assertIn('objective scaling factor = 1e-06', solver_trace)
        self.assertIn('x scaling provided', solver_trace)
        self.assertIn('c scaling provided', solver_trace)
        self.assertIn('d scaling provided', solver_trace)
        self.assertIn('DenseVector "x scaling vector" with 3 elements:', solver_trace)
        self.assertIn('x scaling vector[    1]= 1.0000000000000000e+00', solver_trace)
        self.assertIn('x scaling vector[    2]= 1.0000000000000000e+00', solver_trace)
        self.assertIn('x scaling vector[    3]= 4.0000000000000000e+00', solver_trace)
        self.assertIn('DenseVector "c scaling vector" with 1 elements:', solver_trace)
        self.assertIn('c scaling vector[    1]= 2.0000000000000000e+00', solver_trace)
        self.assertIn('DenseVector "d scaling vector" with 1 elements:', solver_trace)
        self.assertIn('d scaling vector[    1]= 3.0000000000000000e+00', solver_trace)

    def test_model2(self):
        model = create_model2()
        nlp = PyomoNLP(model)
        solver = CyIpoptSolver(CyIpoptNLP(nlp))
        x, info = solver.solve(tee=False)
        x_sol = np.array([3.0, 1.99997807])
        y_sol = np.array([0.00017543])
        self.assertTrue(np.allclose(x, x_sol, rtol=1e-4))
        nlp.set_primals(x)
        nlp.set_duals(y_sol)
        self.assertAlmostEqual(nlp.evaluate_objective(), -31.000000057167462, places=5)
        self.assertTrue(np.allclose(info['mult_g'], y_sol, rtol=1e-4))

    def test_model3(self):
        G = np.array([[6, 2, 1], [2, 5, 2], [1, 2, 4]])
        A = np.array([[1, 0, 1], [0, 1, 1]])
        b = np.array([3, 0])
        c = np.array([-8, -3, -3])

        model = create_model3(G, A, b, c)
        nlp = PyomoNLP(model)
        solver = CyIpoptSolver(CyIpoptNLP(nlp))
        x, info = solver.solve(tee=False)
        x_sol = np.array([2.0, -1.0, 1.0])
        y_sol = np.array([-3.,  2.])
        self.assertTrue(np.allclose(x, x_sol, rtol=1e-4))
        nlp.set_primals(x)
        nlp.set_duals(y_sol)
        self.assertAlmostEqual(nlp.evaluate_objective(), -3.5, places=5)
        self.assertTrue(np.allclose(info['mult_g'], y_sol, rtol=1e-4))

    def test_options(self):
        model = create_model1()
        nlp = PyomoNLP(model)
        solver = CyIpoptSolver(CyIpoptNLP(nlp), options={'max_iter': 1})
        x, info = solver.solve(tee=False)
        nlp.set_primals(x)
        self.assertAlmostEqual(nlp.evaluate_objective(), -5.0879028e+02, places=5)
<|MERGE_RESOLUTION|>--- conflicted
+++ resolved
@@ -9,12 +9,9 @@
 #  ___________________________________________________________________________
 
 import pyutilib.th as unittest
-<<<<<<< HEAD
-from pyomo.environ import ConcreteModel, Var, Constraint, Objective, Param, RangeSet, minimize, exp
-=======
-import pyomo.environ as pyo
+
+from pyomo.environ import ConcreteModel, Var, Constraint, Objective, Param, RangeSet, minimize, exp, Suffix
 import os
->>>>>>> e3e088cd
 
 from pyomo.contrib.pynumero.dependencies import (
     numpy as np, numpy_available, scipy_sparse as spa, scipy_available
@@ -155,7 +152,7 @@
 
     def test_model1_with_scaling(self):
         m = create_model1()
-        m.scaling_factor = pyo.Suffix(direction=pyo.Suffix.EXPORT)
+        m.scaling_factor = Suffix(direction=Suffix.EXPORT)
         m.scaling_factor[m.o] = 1e-6 # scale the objective
         m.scaling_factor[m.c] = 2.0  # scale the equality constraint
         m.scaling_factor[m.d] = 3.0  # scale the inequality constraint
