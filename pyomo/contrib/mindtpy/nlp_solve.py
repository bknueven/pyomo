--- conflicted
+++ resolved
@@ -257,17 +257,6 @@
 
 def solve_NLP_feas(solve_data, config):
     """
-<<<<<<< HEAD
-    fixed_nlp = solve_data.working_model.clone()
-    add_feas_slacks(fixed_nlp, config)
-
-    MindtPy = fixed_nlp.MindtPy_utils
-    if MindtPy.find_component('objective_value') is not None:
-        MindtPy.objective_value.value = 0
-
-    next(fixed_nlp.component_data_objects(Objective, active=True)).deactivate()
-    for constr in fixed_nlp.component_data_objects(
-=======
     Solves a feasibility NLP if the fixed_nlp problem is infeasible
 
     Parameters
@@ -293,7 +282,6 @@
 
     next(feas_nlp.component_data_objects(Objective, active=True)).deactivate()
     for constr in feas_nlp.component_data_objects(
->>>>>>> 8e45e5b9
             ctype=Constraint, active=True, descend_into=True):
         if constr.body.polynomial_degree() not in [0, 1]:
             constr.deactivate()
@@ -311,19 +299,11 @@
         MindtPy.MindtPy_feas_obj = Objective(
             expr=MindtPy.MindtPy_feas.slack_var,
             sense=minimize)
-<<<<<<< HEAD
-    TransformationFactory('core.fix_integer_vars').apply_to(fixed_nlp)
-    with SuppressInfeasibleWarning():
-        try:
-            feas_soln = SolverFactory(config.nlp_solver).solve(
-                fixed_nlp, **config.nlp_solver_args)  # , tee=True)
-=======
     TransformationFactory('core.fix_integer_vars').apply_to(feas_nlp)
     with SuppressInfeasibleWarning():
         try:
             feas_soln = SolverFactory(config.nlp_solver).solve(
                 feas_nlp, **config.nlp_solver_args)
->>>>>>> 8e45e5b9
         except (ValueError, OverflowError) as error:
             for nlp_var, orig_val in zip(
                     MindtPy.variable_list,
@@ -331,11 +311,7 @@
                 if not nlp_var.fixed and not nlp_var.is_binary():
                     nlp_var.value = orig_val
             feas_soln = SolverFactory(config.nlp_solver).solve(
-<<<<<<< HEAD
-                fixed_nlp, **config.nlp_solver_args)
-=======
                 feas_nlp, **config.nlp_solver_args)
->>>>>>> 8e45e5b9
     subprob_terminate_cond = feas_soln.solver.termination_condition
     if subprob_terminate_cond is tc.optimal or subprob_terminate_cond is tc.locallyOptimal:
         copy_var_list_values(
@@ -360,6 +336,7 @@
             0, c_geq * (rhs - value(c.body)))
 
     if value(MindtPy.MindtPy_feas_obj.expr) == 0:
-        raise ValueError("Feasibility NLP problem is not feasible, check NLP solver output")
+        raise ValueError(
+            "Feasibility NLP problem is not feasible, check NLP solver output")
 
     return feas_nlp, feas_soln