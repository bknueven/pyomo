--- conflicted
+++ resolved
@@ -42,7 +42,6 @@
         return False
     return True
 
-<<<<<<< HEAD
 class XpressExpr:
     def __init__(self):
         self.const = 0.
@@ -51,12 +50,11 @@
         self.quad_var_idx_1 = None
         self.quad_var_idx_2 = None
         self.quadratic_coef = None
-=======
+
 def _print_message(xp_prob, _, msg, *args):
     if msg is not None:
         sys.stdout.write(msg+'\n')
         sys.stdout.flush()
->>>>>>> 1f80cdd3
 
 @SolverFactory.register('xpress_direct', doc='Direct python interface to XPRESS')
 class XpressDirect(DirectSolver):
