#  ___________________________________________________________________________
#
#  Pyomo: Python Optimization Modeling Objects
#  Copyright 2017 National Technology and Engineering Solutions of Sandia, LLC
#  Under the terms of Contract DE-NA0003525 with National Technology and
#  Engineering Solutions of Sandia, LLC, the U.S. Government retains certain
#  rights in this software.
#  This software is distributed under the 3-clause BSD License.
#  ___________________________________________________________________________


<<<<<<< HEAD
from pyomo.environ import SolverFactory, ConcreteModel, Var, Constraint, Objective, Integers, Boolean
import pyomo.common.unittest as unittest
=======
from pyomo.environ import SolverFactory, ConcreteModel, Var, Constraint, Objective, Integers, Boolean, Suffix, maximize
import pyutilib.th as unittest
>>>>>>> 09916f14
from pyomo.common.tee import capture_output

opt_cbc = SolverFactory('cbc')
cbc_available = opt_cbc.available(exception_flag=False)


class CBCTests(unittest.TestCase):

    @unittest.skipIf(not cbc_available,
                     "The CBC solver is not available")
    def test_warm_start(self):

        m = ConcreteModel()
        m.x = Var()
        m.z = Var(domain=Integers)
        m.w = Var(domain=Boolean)
        m.c = Constraint(expr=m.x + m.z + m.w >= 0)
        m.o = Objective(expr=m.x + m.z + m.w)

        # Set some initial values for warm start.
        m.x.set_value(10)
        m.z.set_value(5)
        m.w.set_value(1)

        with SolverFactory("cbc") as opt:
            with capture_output() as output:
                opt.solve(m, tee=True, warmstart=True)

                # Check if CBC loaded the warmstart file.
                self.assertIn('opening mipstart file', output.getvalue())
                # Only integer and binary variables are considered by CBC.
                self.assertIn('MIPStart values read for 2 variables.', output.getvalue())
                # m.x is ignored because it is continuous, so cost should be 5+1
                self.assertIn('MIPStart provided solution with cost 6', output.getvalue())

    @unittest.skipIf(not cbc_available,
                     "The CBC solver is not available")
    def test_duals_signs(self):
        m = ConcreteModel()
        m.x = Var()
        m.obj = Objective(expr=m.x)
        m.c = Constraint(expr=(-1, m.x, 1))
        m.dual = Suffix(direction=Suffix.IMPORT)
        opt = SolverFactory('cbc')
        res = opt.solve(m)
        self.assertAlmostEqual(res.problem.lower_bound, -1)
        self.assertAlmostEqual(res.problem.upper_bound, -1)
        self.assertAlmostEqual(m.dual[m.c], 1)
        m.obj.sense = maximize
        res = opt.solve(m)
        self.assertAlmostEqual(res.problem.lower_bound, 1)
        self.assertAlmostEqual(res.problem.upper_bound, 1)
        self.assertAlmostEqual(m.dual[m.c], 1)

    @unittest.skipIf(not cbc_available,
                     "The CBC solver is not available")
    def test_rc_signs(self):
        m = ConcreteModel()
        m.x = Var(bounds=(-1, 1))
        m.obj = Objective(expr=m.x)
        m.rc = Suffix(direction=Suffix.IMPORT)
        opt = SolverFactory('cbc')
        res = opt.solve(m)
        self.assertAlmostEqual(res.problem.lower_bound, -1)
        self.assertAlmostEqual(res.problem.upper_bound, -1)
        self.assertAlmostEqual(m.rc[m.x], 1)
        m.obj.sense = maximize
        res = opt.solve(m)
        self.assertAlmostEqual(res.problem.lower_bound, 1)
        self.assertAlmostEqual(res.problem.upper_bound, 1)
        self.assertAlmostEqual(m.rc[m.x], 1)


if __name__ == "__main__":
    unittest.main()<|MERGE_RESOLUTION|>--- conflicted
+++ resolved
@@ -8,14 +8,9 @@
 #  This software is distributed under the 3-clause BSD License.
 #  ___________________________________________________________________________
 
+from pyomo.environ import SolverFactory, ConcreteModel, Var, Constraint, Objective, Integers, Boolean, Suffix, maximize
+import pyomo.common.unittest as unittest
 
-<<<<<<< HEAD
-from pyomo.environ import SolverFactory, ConcreteModel, Var, Constraint, Objective, Integers, Boolean
-import pyomo.common.unittest as unittest
-=======
-from pyomo.environ import SolverFactory, ConcreteModel, Var, Constraint, Objective, Integers, Boolean, Suffix, maximize
-import pyutilib.th as unittest
->>>>>>> 09916f14
 from pyomo.common.tee import capture_output
 
 opt_cbc = SolverFactory('cbc')
