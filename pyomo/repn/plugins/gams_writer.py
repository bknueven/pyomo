#  ___________________________________________________________________________
#
#  Pyomo: Python Optimization Modeling Objects
#  Copyright 2017 National Technology and Engineering Solutions of Sandia, LLC
#  Under the terms of Contract DE-NA0003525 with National Technology and
#  Engineering Solutions of Sandia, LLC, the U.S. Government retains certain
#  rights in this software.
#  This software is distributed under the 3-clause BSD License.
#  ___________________________________________________________________________

#
# Problem Writer for GAMS Format Files
#

from six import StringIO, string_types, iteritems
from six.moves import xrange

from pyutilib.misc import PauseGC

from pyomo.core.expr import current as EXPR
from pyomo.core.expr.numvalue import (
    is_fixed, value, as_numeric, native_types, native_numeric_types)
from pyomo.core.base import (
    SymbolMap, ShortNameLabeler, NumericLabeler, Block, Constraint, Expression,
    Objective, Var, Param, minimize, Suffix, SortComponents)
from pyomo.core.base.component import ActiveComponent
from pyomo.core.kernel.component_interface import IComponent
from pyomo.opt import ProblemFormat
from pyomo.opt.base import AbstractProblemWriter
from pyomo.repn.util import valid_expr_ctypes_minlp, \
    valid_active_ctypes_minlp
import pyomo.common.plugin

<<<<<<< HEAD
from pyomo.core.kernel.block import IBlock

=======
>>>>>>> ae3c6d45
import logging

logger = logging.getLogger('pyomo.core')

#
# A visitor pattern that creates a string for an expression
# that is compatible with the GAMS syntax.
#
class ToGamsVisitor(EXPR.ExpressionValueVisitor):

    def __init__(self, smap, treechecker):
        super(ToGamsVisitor, self).__init__()
        self.smap = smap
        self.treechecker = treechecker

    def visit(self, node, values):
        """ Visit nodes that have been expanded """
        tmp = []
        for i,val in enumerate(values):
            arg = node._args_[i]

            if arg is None:
                tmp.append('Undefined')
            elif arg.__class__ in native_numeric_types:
                tmp.append(val)
            elif arg.__class__ in native_types:
                tmp.append("'{0}'".format(val))
            elif arg.is_variable_type():
                if arg.is_fixed():
                    # bind fixed var values in parens to avoid double negatives
                    tmp.append("(%s)" % val)
                else:
                    tmp.append(val)
            elif (arg.is_expression_type() and
                  node._precedence() < arg._precedence()):
                tmp.append("({0})".format(val))
            else:
                tmp.append(val)

        if node.__class__ is EXPR.PowExpression:
            # If the exponent is a positive integer, use the power() function.
            # Otherwise, use the ** operator.
            exponent = node.arg(1)
            if (exponent.__class__ in native_numeric_types and
                    exponent == int(exponent)):
                return "power({0}, {1})".format(tmp[0], tmp[1])
            else:
                return "{0} ** {1}".format(tmp[0], tmp[1])
        else:
            return node._to_string(tmp, None, self.smap, True)

    def visiting_potential_leaf(self, node):
        """
        Visiting a potential leaf.

        Return True if the node is not expanded.
        """
        if node is None:
            return True, None

        if node.__class__ in native_types:
            return True, str(node)

        if node.is_expression_type():
            # we will descend into this, so type checking will happen later
            if node.is_component_type():
                self.treechecker(node)
            return False, None

        if node.is_component_type():
            if self.ctype(node) not in valid_expr_ctypes_minlp:
                # Make sure all components in active constraints
                # are basic ctypes we know how to deal with.
                raise RuntimeError(
                    "Unallowable component '%s' of type %s found in an active "
                    "constraint or objective.\nThe GAMS writer cannot export "
                    "expressions with this component type."
                    % (node.name, self.ctype(node).__name__))
            if self.ctype(node) is not Var:
                # For these, make sure it's on the right model. We can check
                # Vars later since they don't disappear from the expressions
                self.treechecker(node)

        if node.is_variable_type():
            if node.fixed:
                return True, str(value(node))
            label = self.smap.getSymbol(node)
            return True, label

        return True, str(value(node))

    def ctype(self, comp):
        if isinstance(comp, IComponent):
            return comp.ctype
        else:
            return comp.type()


def expression_to_string(expr, treechecker, labeler=None, smap=None):
    if labeler is not None:
        if smap is None:
            smap = SymbolMap()
        smap.default_labeler = labeler
    visitor = ToGamsVisitor(smap, treechecker)
    return visitor.dfs_postorder_stack(expr)


class Categorizer(object):
    """Class for representing categorized variables.

    Given a list of variable names and a symbol map, categorizes the variable
    names into the categories: binary, ints, positive and reals.

    """

    def __init__(self, var_list, symbol_map):
        self.binary = []
        self.ints = []
        self.positive = []
        self.reals = []

        # categorize variables
        for var in var_list:
            v = symbol_map.getObject(var)
            if v.is_binary():
                self.binary.append(var)
            elif v.is_integer():
                if (v.has_lb() and (value(v.lb) >= 0)) and \
                   (v.has_ub() and (value(v.ub) <= 1)):
                    self.binary.append(var)
                else:
                    self.ints.append(var)
            elif value(v.lb) == 0:
                self.positive.append(var)
            else:
                self.reals.append(var)

    def __iter__(self):
        """Iterate over all variables.

        Yield a tuple containing the variables category and its name.
        """
        for category in ['binary', 'ints', 'positive', 'reals']:
            var_list = getattr(self, category)
            for var_name in var_list:
                yield category, var_name


class StorageTreeChecker(object):
    def __init__(self, model):
        # blocks are hashable so we can use a normal set
        self.tree = {model}
        self.model = model
        # add everything above the model
        pb = self.parent_block(model)
        while pb is not None:
            self.tree.add(pb)
            pb = self.parent_block(pb)

    def __call__(self, comp, exception_flag=True):
        if comp is self.model:
            return True

        # walk up tree until there are no more parents
        seen = set()
        pb = self.parent_block(comp)
        while pb is not None:
            if pb in self.tree:
                self.tree.update(seen)
                return True
            seen.add(pb)
            pb = self.parent_block(pb)

        if exception_flag:
            self.raise_error(comp)
        else:
            return False

    def parent_block(self, comp):
        pb = comp.parent_block
        if isinstance(comp, IComponent):
            return pb
        else:
            return pb()

    def raise_error(self, comp):
        raise RuntimeError(
            "GAMS writer: found component '%s' not on same model tree.\n"
            "All components must have the same parent model." % comp.name)


def split_long_line(line):
    """
    GAMS has an 80,000 character limit for lines, so split as many
    times as needed so as to not have illegal lines.
    """
    new_lines = ''
    while len(line) > 80000:
        i = 80000
        while line[i] != ' ':
            # Walk backwards to find closest space,
            # where it is safe to split to a new line
            if i < 0:
                raise RuntimeError(
                    "Found an 80,000+ character string with no spaces")
            i -= 1
        new_lines += line[:i] + '\n'
        line = line[i + 1:]
    new_lines += line
    return new_lines


def _get_bound(exp):
    if exp is None:
        return None
    if is_fixed(exp):
        return value(exp)
    raise ValueError("non-fixed bound or weight: " + str(exp))


class ProblemWriter_gams(AbstractProblemWriter):
    pyomo.common.plugin.alias('gams', 'Generate the corresponding GAMS file')

    def __init__(self):
        AbstractProblemWriter.__init__(self, ProblemFormat.gams)

    def __call__(self,
                 model,
                 output_filename,
                 solver_capability,
                 io_options):
        """
        Write a model in the GAMS modeling language format.

        Keyword Arguments
        -----------------
        output_filename: str
            Name of file to write GAMS model to. Optionally pass a file-like
            stream and the model will be written to that instead.
        io_options: dict
            - warmstart=True
                Warmstart by initializing model's variables to their values.
            - symbolic_solver_labels=False
                Use full Pyomo component names rather than
                shortened symbols (slower, but useful for debugging).
            - labeler=None
                Custom labeler. Incompatible with symbolic_solver_labels.
            - solver=None
                If None, GAMS will use default solver for model type.
            - mtype=None
                Model type. If None, will chose from lp, nlp, mip, and minlp.
            - add_options=None
                List of additional lines to write directly
                into model file before the solve statement.
                For model attributes, <model name> is GAMS_MODEL.
            - skip_trivial_constraints=False
                Skip writing constraints whose body section is fixed.
            - file_determinism=1
                | How much effort do we want to put into ensuring the
                | GAMS file is written deterministically for a Pyomo model:
                |     0 : None
                |     1 : sort keys of indexed components (default)
                |     2 : sort keys AND sort names (over declaration order)
            - put_results=None
                Filename for optionally writing solution values and
                marginals to (put_results).dat, and solver statuses
                to (put_results + 'stat').dat.
        """

        # Make sure not to modify the user's dictionary,
        # they may be reusing it outside of this call
        io_options = dict(io_options)

        # Use full Pyomo component names rather than
        # shortened symbols (slower, but useful for debugging).
        symbolic_solver_labels = io_options.pop("symbolic_solver_labels", False)

        # Custom labeler option. Incompatible with symbolic_solver_labels.
        labeler = io_options.pop("labeler", None)

        # If None, GAMS will use default solver for model type.
        solver = io_options.pop("solver", None)

        # If None, will chose from lp, nlp, mip, and minlp.
        mtype = io_options.pop("mtype", None)

        # Lines to add before solve statement.
        add_options = io_options.pop("add_options", None)

        # Skip writing constraints whose body section is
        # fixed (i.e., no variables)
        skip_trivial_constraints = \
            io_options.pop("skip_trivial_constraints", False)

        # How much effort do we want to put into ensuring the
        # GAMS file is written deterministically for a Pyomo model:
        #    0 : None
        #    1 : sort keys of indexed components (default)
        #    2 : sort keys AND sort names (over declaration order)
        file_determinism = io_options.pop("file_determinism", 1)
        sorter_map = {0:SortComponents.unsorted,
                      1:SortComponents.deterministic,
                      2:SortComponents.sortBoth}
        sort = sorter_map[file_determinism]

        # Warmstart by initializing model's variables to their values.
        warmstart = io_options.pop("warmstart", True)

        # Filename for optionally writing solution values and marginals
        # Set to True by GAMSSolver
        put_results = io_options.pop("put_results", None)

        if len(io_options):
            raise ValueError(
                "GAMS writer passed unrecognized io_options:\n\t" +
                "\n\t".join("%s = %s"
                            % (k,v) for k,v in iteritems(io_options)))

        if solver is not None and solver.upper() not in valid_solvers:
            raise ValueError(
                "GAMS writer passed unrecognized solver: %s" % solver)

        if mtype is not None:
            valid_mtypes = set([
                'lp', 'qcp', 'nlp', 'dnlp', 'rmip', 'mip', 'rmiqcp', 'rminlp',
                'miqcp', 'minlp', 'rmpec', 'mpec', 'mcp', 'cns', 'emp'])
            if mtype.lower() not in valid_mtypes:
                raise ValueError("GAMS writer passed unrecognized "
                                 "model type: %s" % mtype)
            if (solver is not None and
                mtype.upper() not in valid_solvers[solver.upper()]):
                raise ValueError("GAMS writer passed solver (%s) "
                                 "unsuitable for given model type (%s)"
                                 % (solver, mtype))

        if output_filename is None:
            output_filename = model.name + ".gms"

        if symbolic_solver_labels and (labeler is not None):
            raise ValueError("GAMS writer: Using both the "
                             "'symbolic_solver_labels' and 'labeler' "
                             "I/O options is forbidden")

        if symbolic_solver_labels:
            var_labeler = con_labeler = ShortNameLabeler(63, '_')
        elif labeler is None:
            var_labeler = NumericLabeler('x')
            con_labeler = NumericLabeler('c')
        else:
            var_labeler = con_labeler = labeler

        var_list = []

        def var_recorder(obj):
            ans = var_labeler(obj)
            try:
                if obj.is_variable_type():
                    var_list.append(ans)
            except:
                pass
            return ans

        def var_label(obj):
            #if obj.is_fixed():
            #    return str(value(obj))
            return symbolMap.getSymbol(obj, var_recorder)

        symbolMap = SymbolMap(var_label)

        # when sorting, there are a non-trivial number of
        # temporary objects created. these all yield
        # non-circular references, so disable GC - the
        # overhead is non-trivial, and because references
        # are non-circular, everything will be collected
        # immediately anyway.
        with PauseGC() as pgc:
            try:
                if isinstance(output_filename, string_types):
                    output_file = open(output_filename, "w")
                else:
                    # Support passing of stream such as a StringIO
                    # on which to write the model file
                    output_file = output_filename
                self._write_model(
                    model=model,
                    output_file=output_file,
                    solver_capability=solver_capability,
                    var_list=var_list,
                    var_label=var_label,
                    symbolMap=symbolMap,
                    con_labeler=con_labeler,
                    sort=sort,
                    skip_trivial_constraints=skip_trivial_constraints,
                    warmstart=warmstart,
                    solver=solver,
                    mtype=mtype,
                    add_options=add_options,
                    put_results=put_results
                )
            finally:
                if isinstance(output_filename, string_types):
                    output_file.close()

        return output_filename, symbolMap

    def _write_model(self,
                     model,
                     output_file,
                     solver_capability,
                     var_list,
                     var_label,
                     symbolMap,
                     con_labeler,
                     sort,
                     skip_trivial_constraints,
                     warmstart,
                     solver,
                     mtype,
                     add_options,
                     put_results):
        constraint_names = []
        ConstraintIO = StringIO()
        linear = True
        linear_degree = set([0,1])

        # Make sure there are no strange ActiveComponents. The expression
        # walker will handle strange things in constraints later.
        model_ctypes = model.collect_ctypes(active=True)
        invalids = set()
        for t in (model_ctypes - valid_active_ctypes_minlp):
            if issubclass(t, ActiveComponent):
                invalids.add(t)
        if len(invalids):
            invalids = [t.__name__ for t in invalids]
            raise RuntimeError(
                "Unallowable active component(s) %s.\nThe GAMS writer cannot "
                "export models with this component type." %
                ", ".join(invalids))

        tc = StorageTreeChecker(model)

        # Walk through the model and generate the constraint definition
        # for all active constraints.  Any Vars / Expressions that are
        # encountered will be added to the var_list due to the labeler
        # defined above.
        for con in model.component_data_objects(Constraint,
                                                active=True,
                                                sort=sort):

            if not con.has_lb() and not con.has_ub():
                assert not con.equality
                continue # non-binding, so skip

            con_body = as_numeric(con.body)
            if skip_trivial_constraints and con_body.is_fixed():
                continue
            if linear:
                if con_body.polynomial_degree() not in linear_degree:
                    linear = False

            cName = symbolMap.getSymbol(con, con_labeler)
            if con.equality:
                constraint_names.append('%s' % cName)
                ConstraintIO.write('%s.. %s =e= %s ;\n' % (
                    constraint_names[-1],
                    expression_to_string(con_body, tc, smap=symbolMap),
                    _get_bound(con.upper)
                ))
            else:
                if con.has_lb():
                    constraint_names.append('%s_lo' % cName)
                    ConstraintIO.write('%s.. %s =l= %s ;\n' % (
                        constraint_names[-1],
                        _get_bound(con.lower),
                        expression_to_string(con_body, tc, smap=symbolMap)
                    ))
                if con.has_ub():
                    constraint_names.append('%s_hi' % cName)
                    ConstraintIO.write('%s.. %s =l= %s ;\n' % (
                        constraint_names[-1],
                        expression_to_string(con_body, tc, smap=symbolMap),
                        _get_bound(con.upper)
                    ))

        obj = list(model.component_data_objects(Objective,
                                                active=True,
                                                sort=sort))
        if len(obj) != 1:
            raise RuntimeError(
                "GAMS writer requires exactly one active objective (found %s)"
                % (len(obj)))
        obj = obj[0]
        if linear:
            if obj.expr.polynomial_degree() not in linear_degree:
                linear = False
        oName = symbolMap.getSymbol(obj, con_labeler)
        constraint_names.append(oName)
        ConstraintIO.write('%s.. GAMS_OBJECTIVE =e= %s ;\n' % (
            oName,
            expression_to_string(obj.expr, tc, smap=symbolMap)
        ))

        # Categorize the variables that we found
        categorized_vars = Categorizer(var_list, symbolMap)

        # Write the GAMS model
        # $offdigit ignores extra precise digits instead of erroring
        output_file.write("$offdigit\n\n")
        output_file.write("EQUATIONS\n\t")
        output_file.write("\n\t".join(constraint_names))
        if categorized_vars.binary:
            output_file.write(";\n\nBINARY VARIABLES\n\t")
            output_file.write("\n\t".join(categorized_vars.binary))
        if categorized_vars.ints:
            output_file.write(";\n\nINTEGER VARIABLES")
            output_file.write("\n\t")
            output_file.write("\n\t".join(categorized_vars.ints))
        if categorized_vars.positive:
            output_file.write(";\n\nPOSITIVE VARIABLES\n\t")
            output_file.write("\n\t".join(categorized_vars.positive))
        output_file.write(";\n\nVARIABLES\n\tGAMS_OBJECTIVE\n\t")
        output_file.write("\n\t".join(categorized_vars.reals))
        output_file.write(";\n\n")

        for line in ConstraintIO.getvalue().splitlines():
            if len(line) > 80000:
                line = split_long_line(line)
            output_file.write(line + "\n")

        output_file.write("\n")

        warn_int_bounds = False
        for category, var_name in categorized_vars:
            var = symbolMap.getObject(var_name)
            tc(var)
            if category == 'positive':
                if var.has_ub():
                    output_file.write("%s.up = %s;\n" %
                                      (var_name, _get_bound(var.ub)))
            elif category == 'ints':
                if not var.has_lb():
                    warn_int_bounds = True
                    # GAMS doesn't allow -INF lower bound for ints
                    logger.warning("Lower bound for integer variable %s set "
                                   "to -1.0E+100." % var.name)
                    output_file.write("%s.lo = -1.0E+100;\n" % (var_name))
                elif value(var.lb) != 0:
                    output_file.write("%s.lo = %s;\n" %
                                      (var_name, _get_bound(var.lb)))
                if not var.has_ub():
                    warn_int_bounds = True
                    # GAMS has an option value called IntVarUp that is the
                    # default upper integer bound, which it applies if the
                    # integer's upper bound is INF. This option maxes out at
                    # 2147483647, so we can go higher by setting the bound.
                    logger.warning("Upper bound for integer variable %s set "
                                   "to +1.0E+100." % var.name)
                    output_file.write("%s.up = +1.0E+100;\n" % (var_name))
                else:
                    output_file.write("%s.up = %s;\n" %
                                      (var_name, _get_bound(var.ub)))
            elif category == 'binary':
                if var.has_lb() and value(var.lb) != 0:
                    output_file.write("%s.lo = %s;\n" %
                                      (var_name, _get_bound(var.lb)))
                if var.has_ub() and value(var.ub) != 1:
                    output_file.write("%s.up = %s;\n" %
                                      (var_name, _get_bound(var.ub)))
            elif category == 'reals':
                if var.has_lb():
                    output_file.write("%s.lo = %s;\n" %
                                      (var_name, _get_bound(var.lb)))
                if var.has_ub():
                    output_file.write("%s.up = %s;\n" %
                                      (var_name, _get_bound(var.ub)))
            else:
                raise KeyError('Category %s not supported' % category)
            if warmstart and var.value is not None:
                output_file.write("%s.l = %s;\n" % (var_name, var.value))

        if warn_int_bounds:
            logger.warning(
                "GAMS requires finite bounds for integer variables. 1.0E100 "
                "is as extreme as GAMS will define, and should be enough to "
                "appear unbounded. If the solver cannot handle this bound, "
                "explicitly set a smaller bound on the pyomo model, or try a "
                "different GAMS solver.")

        model_name = "GAMS_MODEL"
        output_file.write("\nMODEL %s /all/ ;\n" % model_name)

        if mtype is None:
            mtype =  ('lp','nlp','mip','minlp')[
                (0 if linear else 1) +
                (2 if (categorized_vars.binary or categorized_vars.ints)
                 else 0)]

        if (solver is not None and
            mtype.upper() not in valid_solvers[solver.upper()]):
            raise ValueError("GAMS writer passed solver (%s) "
                             "unsuitable for model type (%s)"
                             % (solver, mtype))
            output_file.write("option %s=%s;\n" % (mtype, solver))

        if add_options is not None:
            output_file.write("\n* START USER ADDITIONAL OPTIONS\n")
            for line in add_options:
                output_file.write('\n' + line)
            output_file.write("\n\n* END USER ADDITIONAL OPTIONS\n\n")

        output_file.write(
            "SOLVE %s USING %s %simizing GAMS_OBJECTIVE;\n\n"
            % ( model_name,
                mtype,
                'min' if obj.sense == minimize else 'max'))

        # Set variables to store certain statuses and attributes
        stat_vars = ['MODELSTAT', 'SOLVESTAT', 'OBJEST', 'OBJVAL', 'NUMVAR',
                     'NUMEQU', 'NUMDVAR', 'NUMNZ', 'ETSOLVE']
        output_file.write("Scalars MODELSTAT 'model status', "
                          "SOLVESTAT 'solve status';\n")
        output_file.write("MODELSTAT = %s.modelstat;\n" % model_name)
        output_file.write("SOLVESTAT = %s.solvestat;\n\n" % model_name)

        output_file.write("Scalar OBJEST 'best objective', "
                          "OBJVAL 'objective value';\n")
        output_file.write("OBJEST = %s.objest;\n" % model_name)
        output_file.write("OBJVAL = %s.objval;\n\n" % model_name)

        output_file.write("Scalar NUMVAR 'number of variables';\n")
        output_file.write("NUMVAR = %s.numvar\n\n" % model_name)

        output_file.write("Scalar NUMEQU 'number of equations';\n")
        output_file.write("NUMEQU = %s.numequ\n\n" % model_name)

        output_file.write("Scalar NUMDVAR 'number of discrete variables';\n")
        output_file.write("NUMDVAR = %s.numdvar\n\n" % model_name)

        output_file.write("Scalar NUMNZ 'number of nonzeros';\n")
        output_file.write("NUMNZ = %s.numnz\n\n" % model_name)

        output_file.write("Scalar ETSOLVE 'time to execute solve statement';\n")
        output_file.write("ETSOLVE = %s.etsolve\n\n" % model_name)

        if put_results is not None:
            results = put_results + '.dat'
            output_file.write("\nfile results /'%s'/;" % results)
            output_file.write("\nresults.nd=15;")
            output_file.write("\nresults.nw=21;")
            output_file.write("\nput results;")
            output_file.write("\nput 'SYMBOL  :  LEVEL  :  MARGINAL' /;")
            for var in var_list:
                output_file.write("\nput %s %s.l %s.m /;" % (var, var, var))
            for con in constraint_names:
                output_file.write("\nput %s %s.l %s.m /;" % (con, con, con))
            output_file.write("\nput GAMS_OBJECTIVE GAMS_OBJECTIVE.l "
                              "GAMS_OBJECTIVE.m;\n")

            statresults = put_results + 'stat.dat'
            output_file.write("\nfile statresults /'%s'/;" % statresults)
            output_file.write("\nstatresults.nd=15;")
            output_file.write("\nstatresults.nw=21;")
            output_file.write("\nput statresults;")
            output_file.write("\nput 'SYMBOL   :   VALUE' /;")
            for stat in stat_vars:
                output_file.write("\nput '%s' %s /;\n" % (stat, stat))


valid_solvers = {
'ALPHAECP': {'MINLP','MIQCP'},
'AMPL': {'LP','MIP','RMIP','NLP','MCP','MPEC','RMPEC','CNS','DNLP','RMINLP','MINLP'},
'ANTIGONE': {'NLP','CNS','DNLP','RMINLP','MINLP','QCP','MIQCP','RMIQCP'},
'BARON': {'LP','MIP','RMIP','NLP','CNS','DNLP','RMINLP','MINLP','QCP','MIQCP','RMIQCP'},
'BDMLP': {'LP','MIP','RMIP'},
'BDMLPD': {'LP','RMIP'},
'BENCH': {'LP','MIP','RMIP','NLP','MCP','MPEC','RMPEC','CNS','DNLP','RMINLP','MINLP','QCP','MIQCP','RMIQCP'},
'BONMIN': {'MINLP','MIQCP'},
'BONMINH': {'MINLP','MIQCP'},
'CBC': {'LP','MIP','RMIP'},
'COINBONMIN': {'MINLP','MIQCP'},
'COINCBC': {'LP','MIP','RMIP'},
'COINCOUENNE': {'NLP','CNS','DNLP','RMINLP','MINLP','QCP','MIQCP','RMIQCP'},
'COINIPOPT': {'LP','RMIP','NLP','CNS','DNLP','RMINLP','QCP','RMIQCP'},
'COINOS': {'LP','MIP','RMIP','NLP','CNS','DNLP','RMINLP','MINLP','QCP','MIQCP','RMIQCP'},
'COINSCIP': {'MIP','NLP','CNS','DNLP','RMINLP','MINLP','QCP','MIQCP','RMIQCP'},
'CONOPT': {'LP','RMIP','NLP','CNS','DNLP','RMINLP','QCP','RMIQCP'},
'CONOPT3': {'LP','RMIP','NLP','CNS','DNLP','RMINLP','QCP','RMIQCP'},
'CONOPT4': {'LP','RMIP','NLP','CNS','DNLP','RMINLP','QCP','RMIQCP'},
'CONOPTD': {'LP','RMIP','NLP','CNS','DNLP','RMINLP','QCP','RMIQCP'},
'CONVERT': {'LP','MIP','RMIP','NLP','MCP','MPEC','RMPEC','CNS','DNLP','RMINLP','MINLP','QCP','MIQCP','RMIQCP'},
'CONVERTD': {'LP','MIP','RMIP','NLP','MCP','MPEC','RMPEC','CNS','DNLP','RMINLP','MINLP','QCP','MIQCP','RMIQCP','EMP'},
'COUENNE': {'NLP','CNS','DNLP','RMINLP','MINLP','QCP','MIQCP','RMIQCP'},
'CPLEX': {'LP','MIP','RMIP','QCP','MIQCP','RMIQCP'},
'CPLEXD': {'LP','MIP','RMIP','QCP','MIQCP','RMIQCP'},
'CPOPTIMIZER': {'MIP','MINLP','MIQCP'},
'DE': {'EMP'},
'DECIS': {'EMP'},
'DECISC': {'LP'},
'DECISM': {'LP'},
'DICOPT': {'MINLP','MIQCP'},
'DICOPTD': {'MINLP','MIQCP'},
'EXAMINER': {'LP','MIP','RMIP','NLP','MCP','MPEC','RMPEC','DNLP','RMINLP','MINLP','QCP','MIQCP','RMIQCP'},
'EXAMINER2': {'LP','MIP','RMIP','NLP','MCP','DNLP','RMINLP','MINLP','QCP','MIQCP','RMIQCP'},
'GAMSCHK': {'LP','MIP','RMIP','NLP','MCP','DNLP','RMINLP','MINLP','QCP','MIQCP','RMIQCP'},
'GLOMIQO': {'QCP','MIQCP','RMIQCP'},
'GUROBI': {'LP','MIP','RMIP','QCP','MIQCP','RMIQCP'},
'GUSS': {'LP', 'MIP', 'NLP', 'MCP', 'CNS', 'DNLP', 'MINLP', 'QCP', 'MIQCP'},
'IPOPT': {'LP','RMIP','NLP','CNS','DNLP','RMINLP','QCP','RMIQCP'},
'IPOPTH': {'LP','RMIP','NLP','CNS','DNLP','RMINLP','QCP','RMIQCP'},
'JAMS': {'EMP'},
'KESTREL': {'LP','MIP','RMIP','NLP','MCP','MPEC','RMPEC','CNS','DNLP','RMINLP','MINLP','QCP','MIQCP','RMIQCP','EMP'},
'KNITRO': {'LP','RMIP','NLP','MPEC','RMPEC','CNS','DNLP','RMINLP','MINLP','QCP','MIQCP','RMIQCP'},
'LGO': {'LP','RMIP','NLP','DNLP','RMINLP','QCP','RMIQCP'},
'LGOD': {'LP','RMIP','NLP','DNLP','RMINLP','QCP','RMIQCP'},
'LINDO': {'LP','MIP','RMIP','NLP','DNLP','RMINLP','MINLP','QCP','MIQCP','RMIQCP','EMP'},
'LINDOGLOBAL': {'LP','MIP','RMIP','NLP','DNLP','RMINLP','MINLP','QCP','MIQCP','RMIQCP'},
'LINGO': {'LP','MIP','RMIP','NLP','DNLP','RMINLP','MINLP'},
'LOCALSOLVER': {'MIP','NLP','CNS','DNLP','RMINLP','MINLP','QCP','MIQCP','RMIQCP'},
'LOGMIP': {'EMP'},
'LS': {'LP','RMIP'},
'MILES': {'MCP'},
'MILESE': {'MCP'},
'MINOS': {'LP','RMIP','NLP','CNS','DNLP','RMINLP','QCP','RMIQCP'},
'MINOS5': {'LP','RMIP','NLP','CNS','DNLP','RMINLP','QCP','RMIQCP'},
'MINOS55': {'LP','RMIP','NLP','CNS','DNLP','RMINLP','QCP','RMIQCP'},
'MOSEK': {'LP','MIP','RMIP','NLP','DNLP','RMINLP','QCP','MIQCP','RMIQCP'},
'MPECDUMP': {'LP','MIP','RMIP','NLP','MCP','MPEC','RMPEC','CNS','DNLP','RMINLP','MINLP'},
'MPSGE': {},
'MSNLP': {'NLP','DNLP','RMINLP','QCP','RMIQCP'},
'NLPEC': {'MCP','MPEC','RMPEC'},
'OQNLP': {'NLP', 'DNLP', 'MINLP', 'QCP', 'MIQCP'},
'OS': {'LP','MIP','RMIP','NLP','CNS','DNLP','RMINLP','MINLP','QCP','MIQCP','RMIQCP'},
'OSICPLEX': {'LP','MIP','RMIP'},
'OSIGUROBI': {'LP','MIP','RMIP'},
'OSIMOSEK': {'LP','MIP','RMIP'},
'OSISOPLEX': {'LP','RMIP'},
'OSIXPRESS': {'LP','MIP','RMIP'},
'PATH': {'MCP','CNS'},
'PATHC': {'MCP','CNS'},
'PATHNLP': {'LP','RMIP','NLP','DNLP','RMINLP','QCP','RMIQCP'},
'PYOMO': {'LP','MIP','RMIP','NLP','MCP','MPEC','RMPEC','CNS','DNLP','RMINLP','MINLP'},
'QUADMINOS': {'LP'},
'SBB': {'MINLP','MIQCP'},
'SCENSOLVER': {'LP','MIP','RMIP','NLP','MCP','CNS','DNLP','RMINLP','MINLP','QCP','MIQCP','RMIQCP'},
'SCIP': {'MIP','NLP','CNS','DNLP','RMINLP','MINLP','QCP','MIQCP','RMIQCP'},
'SNOPT': {'LP','RMIP','NLP','CNS','DNLP','RMINLP','QCP','RMIQCP'},
'SOPLEX': {'LP','RMIP'},
'XA': {'LP','MIP','RMIP'},
'XPRESS': {'LP','MIP','RMIP','QCP','MIQCP','RMIQCP'}
}<|MERGE_RESOLUTION|>--- conflicted
+++ resolved
@@ -31,11 +31,6 @@
     valid_active_ctypes_minlp
 import pyomo.common.plugin
 
-<<<<<<< HEAD
-from pyomo.core.kernel.block import IBlock
-
-=======
->>>>>>> ae3c6d45
 import logging
 
 logger = logging.getLogger('pyomo.core')
